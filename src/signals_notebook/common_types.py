import logging
import mimetypes
import os
import re
from base64 import b64encode
from enum import Enum
from typing import Any, Generic, List, Optional, TypeVar, Union
from uuid import UUID

from pydantic import BaseModel, Field, HttpUrl, validator
from pydantic.generics import GenericModel

from signals_notebook.exceptions import EIDError

EntityClass = TypeVar('EntityClass')
AnyModel = TypeVar('AnyModel')

log = logging.getLogger(__name__)


class ChemicalDrawingFormat(str, Enum):
    CDXML = 'cdxml'
    SVG = 'svg'
    MOL = 'mol'
    MOL3000 = 'mol-v3000'
    SMILES = 'smiles'


class ObjectType(str, Enum):
    ENTITY = 'entity'
    ADT_ROW = 'adtRow'
    COLUMN_DEFINITIONS = 'columnDefinitions'
    MATERIAL = 'material'
    ASSET_TYPE = 'assetType'
    ATTRIBUTE = 'attribute'
    STOICHIOMETRY = 'stoichiometry'
    PROPERTY = 'property'
    USER = 'user'
    PROFILE = 'profile'
    GROUP = 'group'
    ROLE = 'role'
    PLATE_ROW = 'plateRow'
    ATTRIBUTE_OPTION = 'option'
    CHOICE = 'choice'
    CONTAINER = 'container'


class EntityType(str, Enum):
    NOTEBOOK = 'journal'
    EXPERIMENT = 'experiment'
    TEXT = 'text'
    CHEMICAL_DRAWING = 'chemicalDrawing'
    GRID = 'grid'
    ASSET = 'asset'
    BIO_SEQUENCE = 'bioSequence'
    UPLOADED_RESOURCE = 'uploadedResource'
    IMAGE_RESOURCE = 'imageResource'
    WORD = 'viewonly'
    EXCEL = 'excel'
    SAMPLE = 'sample'
    SAMPLES_CONTAINER = 'samplesContainer'
    POWER_POINT = 'presentation'
    SPOTFIRE = 'spotfiredxp'
    TODO_LIST = 'linkedTaskContainer'
    TASK = 'task'
    PLATE_CONTAINER = 'plateContainer'
    MATERIAL_TABLE = 'materialsTable'
    REQUEST = 'request'
    TASK_CONTAINER = 'taskContainer'


class MaterialType(str, Enum):
    LIBRARY = 'assetType'
    ASSET = 'asset'
    BATCH = 'batch'


class EID(str):
    """Entity ID"""

    def __new__(cls, content: Any, validate: bool = True):
        if validate:
            cls.validate(content)
        return str.__new__(cls, content)

    @classmethod
    def __get_validators__(cls):
        yield cls.validate

    @classmethod
    def validate(cls, v: Any):
        """Validate Entity ID

        Args:
            v: Entity ID

        Returns:
        """
        if not isinstance(v, str):
            log.error('%s is not instance of str', v)
            raise EIDError(value=v)

        try:
<<<<<<< HEAD
            _parts = v.split(':')
            if len(_parts) == 2:
                _type, _id = _parts
            else:
                _type, _id, _ = _parts
=======
            _type, _id, *_ = v.split(':')
>>>>>>> 5bb06def
            UUID(_id)
        except ValueError:
            log.exception('Cannot get id and type from value')
            raise EIDError(value=v)

        return cls(v, validate=False)

    @property
    def type(self) -> Union[EntityType, str]:
        """Get entity type

        Returns:
            One of the entity types
        """
<<<<<<< HEAD
        _parts = self.split(':')
        if len(_parts) == 2:
            _type, _ = _parts
        else:
            _type, _, _ = _parts
=======
        _type, _id, *_ = self.split(':')
>>>>>>> 5bb06def
        try:
            return EntityType(_type)
        except ValueError:
            log.exception('Cannot get type: %s. There is no the same type in program', _type)
            return _type

    @property
    def id(self) -> UUID:
        """Get UUID

        Returns:
            UUID
        """
<<<<<<< HEAD
        _parts = self.split(':')
        if len(_parts) == 2:
            _, _id = _parts
        else:
            _, _id, _ = _parts
=======
        _type, _id, *_ = self.split(':')
>>>>>>> 5bb06def
        return UUID(_id)


class MID(str):
    """Material ID"""

    _id_pattern = re.compile('[0-9a-f]+', flags=re.IGNORECASE)

    def __new__(cls, content: Any, validate: bool = True):
        if validate:
            cls.validate(content)
        return str.__new__(cls, content)

    @classmethod
    def __get_validators__(cls):
        yield cls.validate

    @classmethod
    def validate(cls, v: Any):
        """Validate Material ID

        Args:
            v: Material ID

        Returns:

        """
        if not isinstance(v, str):
            log.error('%s is not instance of str', v)
            raise EIDError(value=v)

        try:
            _type, _id = v.split(':')
            MaterialType(_type)
        except ValueError:
            log.exception('Cannot get id and type from value')
            raise EIDError(value=v)

        if not cls._id_pattern.fullmatch(_id):
            log.error('ID: %s is not the same with %s pattern', _id, cls._id_pattern)
            raise EIDError(value=v)

        return cls(v, validate=False)

    @property
    def type(self) -> MaterialType:
        """Get one of the material types

        Returns:
            MaterialType
        """
        _type, _ = self.split(':')
        return MaterialType(_type)

    @property
    def id(self) -> str:
        """Get id of material type

        Returns:
            str id
        """
        _, _id = self.split(':')
        return _id


class AttrID(str):
    """Attribute ID"""

    def __new__(cls, content: Any, validate: bool = True):
        if validate:
            cls.validate(content)
        return str.__new__(cls, content)

    @classmethod
    def __get_validators__(cls):
        yield cls.validate

    @classmethod
    def validate(cls, v: Any):
        """Validate Attribute ID

        Args:
            v: Attribute ID

        Returns:

        """
        if not isinstance(v, str):
            log.error('%s is not instance of str', v)
            raise EIDError(value=v)

        try:
            _type, _id = v.split(':')
            int(_id)
        except ValueError:
            log.exception('Cannot get id and type from value')
            raise EIDError(value=v)

        if _type != ObjectType.ATTRIBUTE:
            log.error('Type: %s is not the same with %s', _type, ObjectType.ATTRIBUTE)
            raise EIDError(value=v)

        return cls(v, validate=False)

    @property
    def type(self) -> ObjectType:
        """Get one of the object types

        Returns:
            ObjectType
        """
        _type, _ = self.split(':')
        return ObjectType(_type)

    @property
    def id(self) -> int:
        """Get id of object type

        Returns:
            int id
        """
        _, _id = self.split(':')
        return int(_id)


class Links(BaseModel):
    self: HttpUrl
    first: Optional[HttpUrl] = None
    next: Optional[HttpUrl] = None
    prev: Optional[HttpUrl] = None

    @validator('*', pre=True)
    def escape_spaces(cls, v: Optional[str]) -> Optional[str]:
        """Replace all spaces

        Args:
            v: value

        Returns:
            value with replaced spaces
        """
        if v is not None:
            return v.replace(' ', '%20')

        return v


class ResponseData(GenericModel, Generic[EntityClass]):
    type: ObjectType
    eid: Union[EID, MID, AttrID, UUID, str] = Field(alias='id')
    links: Optional[Links] = None
    body: EntityClass = Field(alias='attributes')
    relationships: Optional[dict[str, Any]] = Field(default=None)

    def __init__(self, _context: dict[str, Any] = None, **kwargs):
        attributes = kwargs.get('attributes', {})

        if _context:
            attributes = {**attributes, **_context}

        super().__init__(**{**kwargs, 'attributes': attributes})


class Response(GenericModel, Generic[EntityClass]):
    links: Optional[Links] = None
    data: Union[ResponseData[EntityClass], List[ResponseData[EntityClass]]]

    def __init__(self, _context: dict[str, Any] = None, **kwargs):
        data = kwargs.get('data', {})

        if _context:
            if isinstance(data, list):
                data = [{'_context': _context, **item} for item in data]
            else:
                data = {'_context': _context, **data}

        super().__init__(**{**kwargs, 'data': data})


class DataObject(GenericModel, Generic[AnyModel]):
    data: AnyModel


class DataList(GenericModel, Generic[AnyModel]):
    data: List[AnyModel]


class EntityCreationRequestPayload(DataObject[AnyModel], Generic[AnyModel]):
    pass


class EntityShortDescription(BaseModel):
    type: Union[EntityType, str]
    id: EID


class Template(DataObject[EntityShortDescription]):
    pass


class Ancestors(DataList[EntityShortDescription]):
    pass


class File(BaseModel):
    name: str
    content: bytes
    content_type: str

    def __init__(self, f=None, **kwargs):
        if f:
            name = os.path.basename(f.name)
            content = f.read()
            content_type, _ = mimetypes.guess_type(name)

            super().__init__(name=name, content=content, content_type=content_type)
        else:
            super().__init__(**kwargs)

    @property
    def size(self) -> int:
        """Get file size

        Returns:
            file size
        """
        return len(self.content)

    @property
    def base64(self) -> bytes:
        return b64encode(self.content)

    @classmethod
    def read(cls, file_name: str, mode='rb') -> 'File':
        """Read content of the file

        Args:
            file_name: file name in string format
            mode: specifies the mode in which the file is opened

        Returns:
            File
        """
        with open(file_name, mode) as f:
            return cls(f)

    def save(self, path: str) -> None:
        """Save content in file

        Args:
            path: path to the file

        Returns:

        """
        _path = path
        if os.path.isdir(path):
            _path = os.path.join(path, self.name)

        with open(_path, 'wb') as f:
            f.write(self.content)<|MERGE_RESOLUTION|>--- conflicted
+++ resolved
@@ -101,15 +101,7 @@
             raise EIDError(value=v)
 
         try:
-<<<<<<< HEAD
-            _parts = v.split(':')
-            if len(_parts) == 2:
-                _type, _id = _parts
-            else:
-                _type, _id, _ = _parts
-=======
             _type, _id, *_ = v.split(':')
->>>>>>> 5bb06def
             UUID(_id)
         except ValueError:
             log.exception('Cannot get id and type from value')
@@ -124,15 +116,7 @@
         Returns:
             One of the entity types
         """
-<<<<<<< HEAD
-        _parts = self.split(':')
-        if len(_parts) == 2:
-            _type, _ = _parts
-        else:
-            _type, _, _ = _parts
-=======
         _type, _id, *_ = self.split(':')
->>>>>>> 5bb06def
         try:
             return EntityType(_type)
         except ValueError:
@@ -146,15 +130,7 @@
         Returns:
             UUID
         """
-<<<<<<< HEAD
-        _parts = self.split(':')
-        if len(_parts) == 2:
-            _, _id = _parts
-        else:
-            _, _id, _ = _parts
-=======
         _type, _id, *_ = self.split(':')
->>>>>>> 5bb06def
         return UUID(_id)
 
 
