import logging
import mimetypes
import os
import re
from base64 import b64encode
from enum import Enum
from typing import Any, Generic, List, Optional, TypeVar, Union
from uuid import UUID

from pydantic import BaseModel, Field, HttpUrl, validator
from pydantic.generics import GenericModel

from signals_notebook.exceptions import EIDError

EntityClass = TypeVar('EntityClass')
AnyModel = TypeVar('AnyModel')

log = logging.getLogger(__name__)


class ChemicalDrawingFormat(str, Enum):
    CDXML = 'cdxml'
    SVG = 'svg'
    MOL = 'mol'
    MOL3000 = 'mol-v3000'
    SMILES = 'smiles'


class ObjectType(str, Enum):
    ENTITY = 'entity'
    ADT_ROW = 'adtRow'
    COLUMN_DEFINITIONS = 'columnDefinitions'
    MATERIAL = 'material'
    ASSET_TYPE = 'assetType'
    ATTRIBUTE = 'attribute'
    STOICHIOMETRY = 'stoichiometry'
    PROPERTY = 'property'
    USER = 'user'
    PROFILE = 'profile'
    GROUP = 'group'
    ROLE = 'role'
    PLATE_ROW = 'plateRow'
    ATTRIBUTE_OPTION = 'option'
    CHOICE = 'choice'
<<<<<<< HEAD
    CONTAINER = 'container'
=======
    SUB_EXPERIMENT = 'subexpSummaryRow'
>>>>>>> c0c6e6bb


class EntityType(str, Enum):
    NOTEBOOK = 'journal'
    EXPERIMENT = 'experiment'
    TEXT = 'text'
    CHEMICAL_DRAWING = 'chemicalDrawing'
    GRID = 'grid'
    ASSET = 'asset'
    BIO_SEQUENCE = 'bioSequence'
    UPLOADED_RESOURCE = 'uploadedResource'
    IMAGE_RESOURCE = 'imageResource'
    WORD = 'viewonly'
    EXCEL = 'excel'
    SAMPLE = 'sample'
    SAMPLES_CONTAINER = 'samplesContainer'
    POWER_POINT = 'presentation'
    SPOTFIRE = 'spotfiredxp'
    TODO_LIST = 'linkedTaskContainer'
    TASK = 'task'
    PLATE_CONTAINER = 'plateContainer'
    MATERIAL_TABLE = 'materialsTable'
    PARALLEL_EXPERIMENT = 'paraexp'
    SUB_EXPERIMENT = 'parasubexp'
    SUB_EXPERIMENT_SUMMARY = 'paragrid'
    SUB_EXPERIMENT_LAYOUT = 'paraLayout'


class MaterialType(str, Enum):
    LIBRARY = 'assetType'
    ASSET = 'asset'
    BATCH = 'batch'


class EID(str):
    """Entity ID"""

    def __new__(cls, content: Any, validate: bool = True):
        if validate:
            cls.validate(content)
        return str.__new__(cls, content)

    @classmethod
    def __get_validators__(cls):
        yield cls.validate

    @classmethod
    def validate(cls, v: Any):
        """Validate Entity ID

        Args:
            v: Entity ID

        Returns:
        """
        if not isinstance(v, str):
            log.error('%s is not instance of str', v)
            raise EIDError(value=v)

        try:
            _type, _id, *_ = v.split(':')
            UUID(_id)
        except ValueError:
            log.exception('Cannot get id and type from value')
            raise EIDError(value=v)

        return cls(v, validate=False)

    @property
    def type(self) -> Union[EntityType, str]:
        """Get entity type

        Returns:
            One of the entity types
        """
        _type, _id, *_ = self.split(':')
        try:
            return EntityType(_type)
        except ValueError:
            log.exception('Cannot get type: %s. There is no the same type in program', _type)
            return _type

    @property
    def id(self) -> UUID:
        """Get UUID

        Returns:
            UUID
        """
        _type, _id, *_ = self.split(':')
        return UUID(_id)


class MID(str):
    """Material ID"""

    _id_pattern = re.compile('[0-9a-f]+', flags=re.IGNORECASE)

    def __new__(cls, content: Any, validate: bool = True):
        if validate:
            cls.validate(content)
        return str.__new__(cls, content)

    @classmethod
    def __get_validators__(cls):
        yield cls.validate

    @classmethod
    def validate(cls, v: Any):
        """Validate Material ID

        Args:
            v: Material ID

        Returns:

        """
        if not isinstance(v, str):
            log.error('%s is not instance of str', v)
            raise EIDError(value=v)

        try:
            _type, _id = v.split(':')
            MaterialType(_type)
        except ValueError:
            log.exception('Cannot get id and type from value')
            raise EIDError(value=v)

        if not cls._id_pattern.fullmatch(_id):
            log.error('ID: %s is not the same with %s pattern', _id, cls._id_pattern)
            raise EIDError(value=v)

        return cls(v, validate=False)

    @property
    def type(self) -> MaterialType:
        """Get one of the material types

        Returns:
            MaterialType
        """
        _type, _ = self.split(':')
        return MaterialType(_type)

    @property
    def id(self) -> str:
        """Get id of material type

        Returns:
            str id
        """
        _, _id = self.split(':')
        return _id


class AttrID(str):
    """Attribute ID"""

    def __new__(cls, content: Any, validate: bool = True):
        if validate:
            cls.validate(content)
        return str.__new__(cls, content)

    @classmethod
    def __get_validators__(cls):
        yield cls.validate

    @classmethod
    def validate(cls, v: Any):
        """Validate Attribute ID

        Args:
            v: Attribute ID

        Returns:

        """
        if not isinstance(v, str):
            log.error('%s is not instance of str', v)
            raise EIDError(value=v)

        try:
            _type, _id = v.split(':')
            int(_id)
        except ValueError:
            log.exception('Cannot get id and type from value')
            raise EIDError(value=v)

        if _type != ObjectType.ATTRIBUTE:
            log.error('Type: %s is not the same with %s', _type, ObjectType.ATTRIBUTE)
            raise EIDError(value=v)

        return cls(v, validate=False)

    @property
    def type(self) -> ObjectType:
        """Get one of the object types

        Returns:
            ObjectType
        """
        _type, _ = self.split(':')
        return ObjectType(_type)

    @property
    def id(self) -> int:
        """Get id of object type

        Returns:
            int id
        """
        _, _id = self.split(':')
        return int(_id)


class Links(BaseModel):
    self: HttpUrl
    first: Optional[HttpUrl] = None
    next: Optional[HttpUrl] = None
    prev: Optional[HttpUrl] = None

    @validator('*', pre=True)
    def escape_spaces(cls, v: Optional[str]) -> Optional[str]:
        """Replace all spaces

        Args:
            v: value

        Returns:
            value with replaced spaces
        """
        if v is not None:
            return v.replace(' ', '%20')

        return v


class ResponseData(GenericModel, Generic[EntityClass]):
    type: ObjectType
    eid: Union[EID, MID, AttrID, UUID, str] = Field(alias='id')
    links: Optional[Links] = None
    body: EntityClass = Field(alias='attributes')
    relationships: Optional[dict[str, Any]] = Field(default=None)

    def __init__(self, _context: dict[str, Any] = None, **kwargs):
        attributes = kwargs.get('attributes', {})

        if _context:
            attributes = {**attributes, **_context}

        super().__init__(**{**kwargs, 'attributes': attributes})


class Response(GenericModel, Generic[EntityClass]):
    links: Optional[Links] = None
    data: Union[ResponseData[EntityClass], List[ResponseData[EntityClass]]]

    def __init__(self, _context: dict[str, Any] = None, **kwargs):
        data = kwargs.get('data', {})

        if _context:
            if isinstance(data, list):
                data = [{'_context': _context, **item} for item in data]
            else:
                data = {'_context': _context, **data}

        super().__init__(**{**kwargs, 'data': data})


class DataObject(GenericModel, Generic[AnyModel]):
    data: AnyModel


class DataList(GenericModel, Generic[AnyModel]):
    data: List[AnyModel]


class EntityCreationRequestPayload(DataObject[AnyModel], Generic[AnyModel]):
    pass


class EntityShortDescription(BaseModel):
    type: Union[EntityType, str]
    id: EID


class Template(DataObject[EntityShortDescription]):
    pass


class Ancestors(DataList[EntityShortDescription]):
    pass


class File(BaseModel):
    name: str
    content: bytes
    content_type: str

    def __init__(self, f=None, **kwargs):
        if f:
            name = os.path.basename(f.name)
            content = f.read()
            content_type, _ = mimetypes.guess_type(name)

            super().__init__(name=name, content=content, content_type=content_type)
        else:
            super().__init__(**kwargs)

    @property
    def size(self) -> int:
        """Get file size

        Returns:
            file size
        """
        return len(self.content)

    @property
    def base64(self) -> bytes:
        return b64encode(self.content)

    @classmethod
    def read(cls, file_name: str, mode='rb') -> 'File':
        """Read content of the file

        Args:
            file_name: file name in string format
            mode: specifies the mode in which the file is opened

        Returns:
            File
        """
        with open(file_name, mode) as f:
            return cls(f)

    def save(self, path: str) -> None:
        """Save content in file

        Args:
            path: path to the file

        Returns:

        """
        _path = path
        if os.path.isdir(path):
            _path = os.path.join(path, self.name)

        with open(_path, 'wb') as f:
            f.write(self.content)<|MERGE_RESOLUTION|>--- conflicted
+++ resolved
@@ -42,11 +42,8 @@
     PLATE_ROW = 'plateRow'
     ATTRIBUTE_OPTION = 'option'
     CHOICE = 'choice'
-<<<<<<< HEAD
+    SUB_EXPERIMENT = 'subexpSummaryRow'
     CONTAINER = 'container'
-=======
-    SUB_EXPERIMENT = 'subexpSummaryRow'
->>>>>>> c0c6e6bb
 
 
 class EntityType(str, Enum):
