import logging
import os

from jinja2 import Environment, FileSystemLoader, PackageLoader, select_autoescape, Template, TemplateNotFound

package_env = Environment(loader=PackageLoader('signals_notebook'), autoescape=select_autoescape())

log = logging.getLogger(__name__)


class TemplateLocationWrapper:
    """Wrapper to get template location

<<<<<<< HEAD
    """
    def get_template(self, template_name: str):
        """Get template

        Args:
            template_name: Full path to the template

        Returns:

        """
=======
    def get_template(self, template_name: str) -> Template:
>>>>>>> bb9d1705
        dir_path, file_name = os.path.split(template_name)
        try:
            file_system_env = Environment(loader=FileSystemLoader(os.path.abspath(dir_path)))
            return file_system_env.get_template(file_name)
        except TemplateNotFound:
            log.info('There is no template in the system. Searching in package location...')

        try:
            return package_env.get_template(file_name)
        except TemplateNotFound:
            log.info('There is no template in the package.')
            raise


env = TemplateLocationWrapper()<|MERGE_RESOLUTION|>--- conflicted
+++ resolved
@@ -11,9 +11,8 @@
 class TemplateLocationWrapper:
     """Wrapper to get template location
 
-<<<<<<< HEAD
     """
-    def get_template(self, template_name: str):
+    def get_template(self, template_name: str) -> Template:
         """Get template
 
         Args:
@@ -22,9 +21,6 @@
         Returns:
 
         """
-=======
-    def get_template(self, template_name: str) -> Template:
->>>>>>> bb9d1705
         dir_path, file_name = os.path.split(template_name)
         try:
             file_system_env = Environment(loader=FileSystemLoader(os.path.abspath(dir_path)))
