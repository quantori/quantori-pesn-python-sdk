import logging
from typing import ClassVar, Literal

from pydantic import Field

from signals_notebook.common_types import EntityType, File
from signals_notebook.entities import Entity
from signals_notebook.entities.container import Container
from signals_notebook.entities.contentful_entity import ContentfulEntity

log = logging.getLogger(__name__)


class Word(ContentfulEntity):
    type: Literal[EntityType.WORD] = Field(allow_mutation=False)
    _template_name: ClassVar = 'word.html'

    @classmethod
    def _get_entity_type(cls) -> EntityType:
        return EntityType.WORD

    @classmethod
    def create(cls, *, container: Container, name: str, content: str = '', force: bool = True) -> Entity:
<<<<<<< HEAD
        """Create Word Entity

        Args:
            container: Container where create new Word
            name: file name
            content: Word content
            force: Force to post attachment

        Returns:

        """
=======
        log.debug('Create entity: %s with name: %s in Container: %s', cls.__name__, name, container.eid)
>>>>>>> bb9d1705
        return container.add_child(
            name=name,
            content=content.encode('utf-8'),
            content_type='application/vnd.openxmlformats-officedocument.wordprocessingml.document',
            force=force,
        )

    def get_content(self) -> File:
        """Get Word content

        Returns:
            File
        """
        return super()._get_content()<|MERGE_RESOLUTION|>--- conflicted
+++ resolved
@@ -21,7 +21,6 @@
 
     @classmethod
     def create(cls, *, container: Container, name: str, content: str = '', force: bool = True) -> Entity:
-<<<<<<< HEAD
         """Create Word Entity
 
         Args:
@@ -33,9 +32,7 @@
         Returns:
 
         """
-=======
         log.debug('Create entity: %s with name: %s in Container: %s', cls.__name__, name, container.eid)
->>>>>>> bb9d1705
         return container.add_child(
             name=name,
             content=content.encode('utf-8'),
