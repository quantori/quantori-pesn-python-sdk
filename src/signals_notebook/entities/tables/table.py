--- conflicted
+++ resolved
@@ -412,35 +412,6 @@
 
         return template.render(name=self.name, table_head=table_head, rows=rows)
 
-<<<<<<< HEAD
-    @classmethod
-    def dump_templates(cls, base_path: str, fs_handler: FSHandler) -> None:
-        from signals_notebook.entities import EntityStore
-
-        entity_type = cls._get_entity_type()
-
-        templates = EntityStore.get_list(
-            include_types=[entity_type], include_options=[EntityStore.IncludeOptions.TEMPLATE]
-        )
-
-        try:
-            for item in templates:
-                template = cast('Table', item)
-                content = template._get_content()
-                column_definitions = template.get_column_definitions_list()
-                metadata = {
-                    'file_name': content.name,
-                    'content_type': content.content_type,
-                    'columns': [item.title for item in column_definitions],
-                    **{k: v for k, v in template.dict().items() if k in ('name', 'description', 'eid')},
-                }
-                fs_handler.write(
-                    fs_handler.join_path(base_path, 'templates', entity_type, f'metadata_{template.name}.json'),
-                    json.dumps(metadata),
-                )
-        except TypeError:
-            pass
-=======
     def dump(self, base_path: str, fs_handler: FSHandler) -> None:
         """Dump Table entity
 
@@ -511,7 +482,34 @@
             cls.create(container=parent, name=metadata['name'], content=rows, force=True)
         log.debug('Table was loaded to Container: %s', parent.eid)
 
+    @classmethod
+    def dump_templates(cls, base_path: str, fs_handler: FSHandler) -> None:
+        from signals_notebook.entities import EntityStore
+
+        entity_type = cls._get_entity_type()
+
+        templates = EntityStore.get_list(
+            include_types=[entity_type], include_options=[EntityStore.IncludeOptions.TEMPLATE]
+        )
+
+        try:
+            for item in templates:
+                template = cast('Table', item)
+                content = template.get_content(content_type=cls.ContentType.JSON)
+                column_definitions = template.get_column_definitions_list()
+                metadata = {
+                    'file_name': content.name,
+                    'content_type': content.content_type,
+                    'columns': [item.title for item in column_definitions],
+                    **{k: v for k, v in template.dict().items() if k in ('name', 'description', 'eid')},
+                }
+                fs_handler.write(
+                    fs_handler.join_path(base_path, 'templates', entity_type, f'metadata_{template.name}.json'),
+                    json.dumps(metadata),
+                )
+        except TypeError:
+            pass
+
 
 class TableResponse(Response[Table]):
-    pass
->>>>>>> b1175310
+    pass