--- conflicted
+++ resolved
@@ -65,11 +65,7 @@
 
         return cast(ResponseData, result.data).body
 
-<<<<<<< HEAD
-    def get_children(self, order: Optional[str] = None) -> Generator[Entity, None, None]:
-=======
-    def get_children(self, order: str = '') -> Generator[Entity, None, None]:
->>>>>>> 53f8fcf9
+    def get_children(self, order: Optional[str] = 'layout') -> Generator[Entity, None, None]:
         """Get children of a specified entity.
 
         Returns:
