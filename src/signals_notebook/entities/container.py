import abc
import json
import logging
import mimetypes
from typing import cast, Generator, Union

from signals_notebook.api import SignalsNotebookApi
from signals_notebook.common_types import EntityType, Response, ResponseData
from signals_notebook.entities import Entity

log = logging.getLogger(__name__)


class Container(Entity, abc.ABC):
    @classmethod
    @abc.abstractmethod
    def _get_entity_type(cls) -> EntityType:
        pass

    def add_child(
        self,
        name: str,
        content: bytes,
        content_type: str,
        force: bool = True,
    ) -> Entity:
        """Upload a file to an entity as a child.

        Args:
            name: file name
            content: entity content
            content_type: entity type
            force: Force to post attachment

        Returns:

        """
        api = SignalsNotebookApi.get_default_api()

        extension = mimetypes.guess_extension(content_type)
        file_name = f'{name}{extension}'

        response = api.call(
            method='POST',
            path=(self._get_endpoint(), self.eid, 'children', file_name),
            params={
                'digest': None if force else self.digest,
                'force': json.dumps(force),
            },
            headers={
                'Content-Type': content_type,
            },
            data=content,
        )
        log.debug('Added child: %s to Container: %s', self.name, self.eid)

        entity_classes = (*Entity.get_subclasses(), Entity)
        result = Response[Union[entity_classes]](**response.json())  # type: ignore

        return cast(ResponseData, result.data).body

<<<<<<< HEAD
    def get_children(self) -> List[Entity]:
        """Get children of a specified entity.

        Returns:
            list of Entities
        """
=======
    def get_children(self) -> Generator[Entity, None, None]:
>>>>>>> bb9d1705
        api = SignalsNotebookApi.get_default_api()
        log.debug('Get children for: %s', self.eid)

        response = api.call(
            method='GET',
            path=(self._get_endpoint(), self.eid, 'children'),
            params={
                'order': 'layout',
            },
        )

        entity_classes = (*Entity.get_subclasses(), Entity)

        result = Response[Union[entity_classes]](**response.json())  # type: ignore

        yield from [cast(ResponseData, item).body for item in result.data]

        while result.links and result.links.next:
            response = api.call(
                method='GET',
                path=result.links.next,
            )

            result = Response[Union[entity_classes]](**response.json())  # type: ignore
            yield from [cast(ResponseData, item).body for item in result.data]<|MERGE_RESOLUTION|>--- conflicted
+++ resolved
@@ -59,16 +59,12 @@
 
         return cast(ResponseData, result.data).body
 
-<<<<<<< HEAD
-    def get_children(self) -> List[Entity]:
+    def get_children(self) -> Generator[Entity, None, None]:
         """Get children of a specified entity.
 
         Returns:
             list of Entities
         """
-=======
-    def get_children(self) -> Generator[Entity, None, None]:
->>>>>>> bb9d1705
         api = SignalsNotebookApi.get_default_api()
         log.debug('Get children for: %s', self.eid)
 
