import abc
import cgi
import logging
from typing import cast, ClassVar, Optional, Union

from pydantic import BaseModel, Field

from signals_notebook.api import SignalsNotebookApi
from signals_notebook.common_types import ChemicalDrawingFormat, EID, File, Response, ResponseData
from signals_notebook.entities.stoichiometry.cell import ColumnDefinition, ColumnDefinitions
from signals_notebook.entities.stoichiometry.data_grid import (
    Conditions,
    DataGridKind,
    DataGrids,
    Products,
    Reactants,
    Rows,
    Solvents,
)
from signals_notebook.jinja_env import env

log = logging.getLogger(__name__)


class ColumnDefinitionsResponse(Response[ColumnDefinitions]):
    pass


class StoichiometryDataResponse(Response[DataGrids]):
    pass


class Stoichiometry(BaseModel, abc.ABC):
    """Stoichiometry object of Signals Notebook

    """
    eid: EID = Field(allow_mutation=False)
    reactants: Reactants = Field(default=Reactants(__root__=[]))
    products: Products = Field(default=Products(__root__=[]))
    solvents: Solvents = Field(default=Solvents(__root__=[]))
    conditions: Conditions = Field(default=Conditions(__root__=[]))
    _template_name: ClassVar = 'stoichiometry.html'

    class Config:
        validate_assignment = True

    @classmethod
    def set_template_name(cls, template_name: str) -> None:
<<<<<<< HEAD
        """Set new template name

        Args:
            template_name: name of the template (str)

        Returns:

        """
=======
        log.debug('Setting new template for: %s...', cls.eid)
>>>>>>> bb9d1705
        cls._template_name = template_name
        log.debug('New template (%s) for %s was set', template_name, cls.eid)

    @classmethod
    def _get_endpoint(cls) -> str:
        return 'stoichiometry'

    @classmethod
    def _get_stoichiometry(cls, data: ResponseData) -> 'Stoichiometry':
        body = cast(DataGrids, data.body)

        stoichiometry = Stoichiometry(
            eid=data.eid,
            reactants=body.reactants,
            products=body.products,
            solvents=body.solvents,
            conditions=body.conditions,
        )

        for grid_kind in DataGridKind:
            grid_kind = cast(DataGridKind, grid_kind)
            grid = getattr(stoichiometry, grid_kind.value)
            grid = cast(Rows, grid)
            column_definitions = stoichiometry.get_column_definitions(grid_kind)
            grid.set_column_definitions(column_definitions)

        return stoichiometry

    @classmethod
    def fetch_data(cls, entity_eid: EID) -> Union['Stoichiometry', list['Stoichiometry']]:
        """Fetch stoichiometry data of experiment or chemicalDrawing by entity_id.
        Accepted entity types: experiment, chemicalDrawing.

        Args:
            entity_eid: Unique entity identifier

        Returns:
            Stoichiometry object or list of Stoichiometry objects
        """
        api = SignalsNotebookApi.get_default_api()
        fields = ', '.join(DataGridKind)
        log.debug('Fetching data for: %s...', entity_eid)

        response = api.call(
            method='GET',
            path=(cls._get_endpoint(), entity_eid),
            params={'fields': fields, 'value': 'normalized'},
        )

        result = StoichiometryDataResponse(**response.json())
        data = cast(ResponseData, result.data)

        if isinstance(data, list):
            stoichiometry_list = []
            for item in data:
                stoichiometry = cls._get_stoichiometry(data=item)
                stoichiometry_list.append(stoichiometry)
            log.debug('Returned stoichiometry data as list for: %s.', entity_eid)
            return stoichiometry_list
        else:
            stoichiometry = cls._get_stoichiometry(data=data)
            log.debug('Returned a single stoichiometry for: %s.', entity_eid)

            return stoichiometry

    def fetch_structure(self, row_id: str, format: Optional[ChemicalDrawingFormat] = None) -> File:
        """Fetch structure of reactants/products. Accepted entity types: chemicalDrawing.

        Args:
            row_id: row_id of grid data.
            format: one of the ChemicalDrawingFormat formats

        Returns:
            File
        """
        api = SignalsNotebookApi.get_default_api()
        log.debug('Fetching structure for: %s, using row: (%s)...', self.eid, row_id)

        response = api.call(
            method='GET',
            path=(self._get_endpoint(), self.eid, row_id, 'structure'),
            params={'format': format},
        )

        content_disposition = response.headers.get('content-disposition', '')
        _, params = cgi.parse_header(content_disposition)

        log.debug('Return fetched structure as File for %s', self.eid)
        return File(
            name=params.get('filename', ''),
            content=response.content,
            content_type=response.headers.get('content-type', ''),
        )

    def get_column_definitions(self, data_grid_kind: DataGridKind) -> list[ColumnDefinition]:
        """Get column definitions of stoichiometry grid.

        Args:
            data_grid_kind (DataGridKind): kind of data grids in stoichiometry

        Returns:
            list of ColumnDefinition objects
        """
        api = SignalsNotebookApi.get_default_api()
        log.debug('Getting column definitions for: %s...', self.eid)

        response = api.call(method='GET', path=(self._get_endpoint(), self.eid, 'columns', data_grid_kind))

        result = ColumnDefinitionsResponse(**response.json())
        body = cast(ResponseData, result.data).body

        log.debug('Column definitions for %s was returned', self.eid)
        return getattr(body, data_grid_kind, [])

    def get_html(self) -> str:
        """Get in HTML format

        Returns:
            Rendered template as a string
        """
        data = {
            'reactants_html': self.reactants.get_html(),
            'products_html': self.products.get_html(),
            'solvents_html': self.solvents.get_html(),
            'conditions_html': self.conditions.get_html(),
        }

        template = env.get_template(self._template_name)
        log.info('Html template for %s:%s has been rendered.', self.__class__.__name__, self.eid)

        return template.render(data=data)<|MERGE_RESOLUTION|>--- conflicted
+++ resolved
@@ -46,7 +46,6 @@
 
     @classmethod
     def set_template_name(cls, template_name: str) -> None:
-<<<<<<< HEAD
         """Set new template name
 
         Args:
@@ -55,9 +54,7 @@
         Returns:
 
         """
-=======
         log.debug('Setting new template for: %s...', cls.eid)
->>>>>>> bb9d1705
         cls._template_name = template_name
         log.debug('New template (%s) for %s was set', template_name, cls.eid)
 
