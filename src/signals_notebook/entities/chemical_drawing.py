--- conflicted
+++ resolved
@@ -2,22 +2,10 @@
 
 from pydantic import Field
 
-from signals_notebook.common_types import EntityType, File
+from signals_notebook.common_types import ChemicalDrawingFormat, EntityType, File
 from signals_notebook.entities import Entity
 from signals_notebook.entities.container import Container
 from signals_notebook.entities.contentful_entity import ContentfulEntity
-<<<<<<< HEAD
-from signals_notebook.types import ChemicalDrawingFormat, EntityType, File
-=======
-
-
-class ChemicalDrawingFormat(str, Enum):
-    CDXML = 'cdxml'
-    SVG = 'svg'
-    MOL = 'mol'
-    MOL3000 = 'mol-v3000'
-    SMILES = 'smiles'
->>>>>>> 6faf9a45
 
 
 class ChemicalDrawing(ContentfulEntity):
