import json
import logging
from enum import Enum
from functools import cached_property
from typing import ClassVar, Literal, Optional, Union

from pydantic import BaseModel, Field

from signals_notebook.common_types import Ancestors, EntityCreationRequestPayload, EntityType, Template
from signals_notebook.entities.container import Container
from signals_notebook.entities.notebook import Notebook
from signals_notebook.entities.stoichiometry.stoichiometry import Stoichiometry
from signals_notebook.jinja_env import env
from signals_notebook.utils.fs_handler import FSHandler

log = logging.getLogger(__name__)


class _Attributes(BaseModel):
    name: str
    description: Optional[str] = None


class _Relationships(BaseModel):
    template: Optional[Template] = None
    ancestors: Optional[Ancestors] = None


class _RequestBody(BaseModel):
    type: EntityType
    attributes: _Attributes
    relationships: Optional[_Relationships] = None


class _RequestPayload(EntityCreationRequestPayload[_RequestBody]):
    pass


class ExperimentState(str, Enum):
    OPEN = 'open'
    CLOSED = 'closed'


class Experiment(Container):
    type: Literal[EntityType.EXPERIMENT] = Field(allow_mutation=False)
    state: Optional[ExperimentState] = Field(allow_mutation=False, default=None)
    _template_name: ClassVar = 'experiment.html'

    class Config:
        keep_untouched = (cached_property,)

    @classmethod
    def _get_entity_type(cls) -> EntityType:
        return EntityType.EXPERIMENT

    @classmethod
    def create(
        cls,
        *,
        name: str,
        description: Optional[str] = None,
        template: Optional['Experiment'] = None,
        notebook: Optional[Notebook] = None,
        digest: str = None,
        force: bool = True,
    ) -> 'Notebook':
        """Create new Experiment in Signals Notebook

        Args:
            name: name of experiment
            description: description of experiment
            template: experiment template
            notebook: notebook where create experiment
            digest: Indicate digest
            force: Force to create without doing digest check

        Returns:
            Experiment
        """

        relationships = None
        if template or notebook:
            relationships = _Relationships(
                ancestors=Ancestors(data=[notebook.short_description]) if notebook else None,
                template=Template(data=template.short_description) if template else None,
            )

        request = _RequestPayload(
            data=_RequestBody(
                type=cls._get_entity_type(),
                attributes=_Attributes(
                    name=name,
                    description=description,
                ),
                relationships=relationships,
            )
        )

        log.debug('Creating Notebook for: %s', cls.__name__)
        return super()._create(
            digest=digest,
            force=force,
            request=request,
        )

    @cached_property
    def stoichiometry(self) -> Union[Stoichiometry, list[Stoichiometry]]:
<<<<<<< HEAD
        """ "Fetch stoichiometry data of experiment
=======
        """ Fetch stoichiometry data of experiment
>>>>>>> acd91693

        Returns:
            Stoichiometry object or list of Stoichiometry objects
        """
        log.debug('Fetching data in Stoichiometry for: %s', self.eid)
        return Stoichiometry.fetch_data(self.eid)

    def get_html(self) -> str:
        """Get in HTML format

        Returns:
            Rendered template as a string
        """
        data = {
            'title': self.name,
            'description': self.description,
            'edited_at': self.edited_at,
            'state': self.state,
            'children': self.get_children(),
        }

        template = env.get_template(self._template_name)
        log.info('Html template for %s:%s has been rendered.', self.__class__.__name__, self.eid)

        return template.render(data=data)

    @classmethod
    def load(cls, path: str, fs_handler: FSHandler, notebook: Notebook) -> None:
        """Load Experiment entity

        Args:
            path: content path
            fs_handler: FSHandler
            notebook: Container where load Experiment entity

        Returns:

        """
        from signals_notebook.item_mapper import ItemMapper

        metadata = json.loads(fs_handler.read(fs_handler.join_path(path, 'metadata.json')))
        experiment = cls.create(
            notebook=notebook, name=metadata['name'], description=metadata['description'], force=True
        )
        child_entities_folders = fs_handler.list_subfolders(path)
        for child_entity in child_entities_folders:
            child_entity_type = child_entity.split(':')[0]
            ItemMapper.get_item_class(child_entity_type).load(
                fs_handler.join_path(path, child_entity), fs_handler, experiment
            )<|MERGE_RESOLUTION|>--- conflicted
+++ resolved
@@ -105,11 +105,7 @@
 
     @cached_property
     def stoichiometry(self) -> Union[Stoichiometry, list[Stoichiometry]]:
-<<<<<<< HEAD
-        """ "Fetch stoichiometry data of experiment
-=======
         """ Fetch stoichiometry data of experiment
->>>>>>> acd91693
 
         Returns:
             Stoichiometry object or list of Stoichiometry objects
