import json
import logging
from enum import Enum
from functools import cached_property
<<<<<<< HEAD
from typing import ClassVar, Generator, Literal, Optional, Union, Tuple
=======
from typing import Any, ClassVar, Generator, Literal, Optional, Union
>>>>>>> 9ef7b95c

from pydantic import BaseModel, Field

from signals_notebook.common_types import Ancestors, EntityCreationRequestPayload, EntityType, Template
from signals_notebook.entities import Entity
from signals_notebook.entities.container import Container
from signals_notebook.entities.notebook import Notebook
from signals_notebook.entities.stoichiometry.stoichiometry import Stoichiometry
from signals_notebook.jinja_env import env
from signals_notebook.utils.fs_handler import FSHandler

log = logging.getLogger(__name__)


class _Attributes(BaseModel):
    name: Optional[str] = None
    description: Optional[str] = None
    organization: Optional[str] = None
    department: Optional[str] = None
    project: Optional[str] = None
    modality: Optional[str] = None


class _Relationships(BaseModel):
    template: Optional[Template] = None
    ancestors: Optional[Ancestors] = None


class _RequestBody(BaseModel):
    type: EntityType
    attributes: _Attributes
    relationships: Optional[_Relationships] = None


class _RequestPayload(EntityCreationRequestPayload[_RequestBody]):
    pass


class ExperimentState(str, Enum):
    OPEN = 'open'
    CLOSED = 'closed'


class Experiment(Container):
    type: Literal[EntityType.EXPERIMENT] = Field(allow_mutation=False)
    state: Optional[ExperimentState] = Field(allow_mutation=False, default=None)
    _template_name: ClassVar = 'experiment.html'

    class Config:
        keep_untouched = (cached_property,)

    @classmethod
    def _get_entity_type(cls) -> EntityType:
        return EntityType.EXPERIMENT

    @classmethod
    def create(
        cls,
        *,
        name: Optional[str] = None,
        description: Optional[str] = None,
        template: Optional['Experiment'] = None,
        notebook: Optional[Notebook] = None,
        digest: str = None,
        force: bool = True,
        attributes: dict = None
    ) -> 'Experiment':
        """Create new Experiment in Signals Notebook

        Args:
            name: name of experiment
            description: description of experiment
            template: experiment template
            notebook: notebook where create experiment
            digest: Indicate digest
            force: Force to create without doing digest check
            attributes:

        Returns:
            Experiment
        """

        relationships = None
        if template or notebook:
            relationships = _Relationships(
                ancestors=Ancestors(data=[notebook.short_description]) if notebook else None,
                template=Template(data=template.short_description) if template else None,
            )

        request = _RequestPayload(
            data=_RequestBody(
                type=cls._get_entity_type(),
                attributes=_Attributes(
                    name=name,
                    description=description,
                    **attributes
                ),
                relationships=relationships,
            )
        )

        log.debug('Creating Notebook for: %s', cls.__name__)
        return super()._create(
            digest=digest,
            force=force,
            request=request,
        )

    @cached_property
    def stoichiometry(self) -> Union[Stoichiometry, list[Stoichiometry]]:
        """Fetch stoichiometry data of experiment

        Returns:
            Stoichiometry object or list of Stoichiometry objects
        """
        log.debug('Fetching data in Stoichiometry for: %s', self.eid)
        return Stoichiometry.fetch_data(self.eid)

    def get_html(self) -> str:
        """Get in HTML format

        Returns:
            Rendered template as a string
        """
        data = {
            'title': self.name,
            'description': self.description,
            'edited_at': self.edited_at,
            'state': self.state,
            'children': self.get_children(),
        }

        template = env.get_template(self._template_name)
        log.info('Html template for %s:%s has been rendered.', self.__class__.__name__, self.eid)

        return template.render(data=data)

    def get_children(self, order: Optional[str] = 'layout') -> Generator[Entity, None, None]:
        """Get children of Experiment.

        Returns:
            list of Entities
        """
        return super().get_children(order=order)

    @classmethod
    def load(cls, path: str, fs_handler: FSHandler, notebook: Notebook) -> None:
        """Load Experiment entity

        Args:
            path: content path
            fs_handler: FSHandler
            notebook: Container where load Experiment entity

        Returns:

        """
        cls._load(path, fs_handler, notebook)

    @classmethod
    def _load(cls, path: str, fs_handler: FSHandler, parent: Any) -> None:
        from signals_notebook.item_mapper import ItemMapper

        metadata = json.loads(fs_handler.read(fs_handler.join_path(path, 'metadata.json')))
<<<<<<< HEAD
        try:
            experiment = cls.create(
                notebook=notebook, name=metadata['name'], description=metadata['description'],
                force=True,
                attributes=dict(
                    organization=metadata['Organization'],
                    project=metadata['Project'],
                    modality=metadata['Modality'],
                    department=metadata['Department']
                )
            )
        except Exception as e:
            log.error(str(e))
            if 'According to template, name is auto generated, can not be specified' in str(e):
                log.error('Retrying create')
                experiment = cls.create(
                    notebook=notebook, description=metadata['description'], force=True,
                attributes=dict(
                    organization=metadata['Organization'],
                    project=metadata['Project'],
                    modality=metadata['Modality'],
                    department=metadata['Department']
                ))
            else:
                raise e
        child_entities_folders = fs_handler.list_subfolders(path)
        for child_entity in child_entities_folders:
            child_entity_type = child_entity.split(':')[0]
            try:
                ItemMapper.get_item_class(child_entity_type).load(
                    fs_handler.join_path(path, child_entity), fs_handler, experiment
                )
            except NotImplementedError:
                log.error('Failed to load entity %s. Not supported' % child_entity_type)

    def dump(self, base_path: str, fs_handler: FSHandler, alias: Optional[Tuple[str]] = None) -> None:
        metadata = {k: v for k, v in self.dict().items() if k in ('name', 'description', 'eid')}
        self._reload_properties()
        for property in self._properties:
            if property.name in ('Department', 'Project', 'Modality', 'Organization'):
                metadata[property.name] = property.value

        fs_handler.write(
            fs_handler.join_path(base_path, self.eid, 'metadata.json'),
            json.dumps(metadata),
            alias
            + (
                self.name,
                '__Metadata',
            )
            if alias
            else None,
        )
        for child in self.get_children():
            try:
                child.dump(fs_handler.join_path(base_path, self.eid), fs_handler, alias + (self.name,) if alias else None)
            except Exception as e:
                log.error(str(e))
=======
        experiment = cls.create(
            notebook=parent, name=metadata['name'], description=metadata['description'], force=True
        )
        child_entities_folders = fs_handler.list_subfolders(path)
        for child_entity in child_entities_folders:
            child_entity_type = child_entity.split(':')[0]
            ItemMapper.get_item_class(child_entity_type)._load(
                fs_handler.join_path(path, child_entity), fs_handler, experiment
            )
>>>>>>> 9ef7b95c
<|MERGE_RESOLUTION|>--- conflicted
+++ resolved
@@ -2,11 +2,7 @@
 import logging
 from enum import Enum
 from functools import cached_property
-<<<<<<< HEAD
-from typing import ClassVar, Generator, Literal, Optional, Union, Tuple
-=======
-from typing import Any, ClassVar, Generator, Literal, Optional, Union
->>>>>>> 9ef7b95c
+from typing import Any, ClassVar, Generator, Literal, Optional, Union, Tuple
 
 from pydantic import BaseModel, Field
 
@@ -171,10 +167,9 @@
         from signals_notebook.item_mapper import ItemMapper
 
         metadata = json.loads(fs_handler.read(fs_handler.join_path(path, 'metadata.json')))
-<<<<<<< HEAD
         try:
             experiment = cls.create(
-                notebook=notebook, name=metadata['name'], description=metadata['description'],
+                notebook=parent, name=metadata['name'], description=metadata['description'],
                 force=True,
                 attributes=dict(
                     organization=metadata['Organization'],
@@ -188,7 +183,7 @@
             if 'According to template, name is auto generated, can not be specified' in str(e):
                 log.error('Retrying create')
                 experiment = cls.create(
-                    notebook=notebook, description=metadata['description'], force=True,
+                    notebook=parent, description=metadata['description'], force=True,
                 attributes=dict(
                     organization=metadata['Organization'],
                     project=metadata['Project'],
@@ -201,7 +196,7 @@
         for child_entity in child_entities_folders:
             child_entity_type = child_entity.split(':')[0]
             try:
-                ItemMapper.get_item_class(child_entity_type).load(
+                ItemMapper.get_item_class(child_entity_type)._load(
                     fs_handler.join_path(path, child_entity), fs_handler, experiment
                 )
             except NotImplementedError:
@@ -229,15 +224,4 @@
             try:
                 child.dump(fs_handler.join_path(base_path, self.eid), fs_handler, alias + (self.name,) if alias else None)
             except Exception as e:
-                log.error(str(e))
-=======
-        experiment = cls.create(
-            notebook=parent, name=metadata['name'], description=metadata['description'], force=True
-        )
-        child_entities_folders = fs_handler.list_subfolders(path)
-        for child_entity in child_entities_folders:
-            child_entity_type = child_entity.split(':')[0]
-            ItemMapper.get_item_class(child_entity_type)._load(
-                fs_handler.join_path(path, child_entity), fs_handler, experiment
-            )
->>>>>>> 9ef7b95c
+                log.error(str(e))