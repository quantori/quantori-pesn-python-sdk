import logging
from enum import Enum
from functools import cached_property
from typing import ClassVar, Literal, Optional, Union

from pydantic import BaseModel, Field

from signals_notebook.common_types import Ancestors, EntityCreationRequestPayload, EntityType, Template
from signals_notebook.entities.container import Container
from signals_notebook.entities.notebook import Notebook
from signals_notebook.entities.stoichiometry.stoichiometry import Stoichiometry
from signals_notebook.jinja_env import env

log = logging.getLogger(__name__)


class _Attributes(BaseModel):
    name: str
    description: Optional[str] = None


class _Relationships(BaseModel):
    template: Optional[Template] = None
    ancestors: Optional[Ancestors] = None


class _RequestBody(BaseModel):
    type: EntityType
    attributes: _Attributes
    relationships: Optional[_Relationships] = None


class _RequestPayload(EntityCreationRequestPayload[_RequestBody]):
    pass


class ExperimentState(str, Enum):
    OPEN = 'open'
    CLOSED = 'closed'


class Experiment(Container):
    type: Literal[EntityType.EXPERIMENT] = Field(allow_mutation=False)
    state: Optional[ExperimentState] = Field(allow_mutation=False, default=None)
    _template_name: ClassVar = 'experiment.html'

    class Config:
        keep_untouched = (cached_property,)

    @classmethod
    def _get_entity_type(cls) -> EntityType:
        return EntityType.EXPERIMENT

    @classmethod
    def create(
        cls,
        *,
        name: str,
        description: Optional[str] = None,
        template: Optional['Experiment'] = None,
        notebook: Optional[Notebook] = None,
        digest: str = None,
        force: bool = True,
    ) -> 'Notebook':
        """Create new Experiment in Signals Notebook

        Args:
            name: name of experiment
            description: description of experiment
            template: experiment template
            notebook: notebook where create experiment
            digest: Indicate digest
            force: Force to create without doing digest check

        Returns:
            Experiment
        """

        relationships = None
        if template or notebook:
            relationships = _Relationships(
                ancestors=Ancestors(data=[notebook.short_description]) if notebook else None,
                template=Template(data=template.short_description) if template else None,
            )

        request = _RequestPayload(
            data=_RequestBody(
                type=cls._get_entity_type(),
                attributes=_Attributes(
                    name=name,
                    description=description,
                ),
                relationships=relationships,
            )
        )

        log.debug('Creating Notebook for: %s', cls.__name__)
        return super()._create(
            digest=digest,
            force=force,
            request=request,
        )

    @cached_property
    def stoichiometry(self) -> Union[Stoichiometry, list[Stoichiometry]]:
<<<<<<< HEAD
        """"Fetch stoichiometry data of experiment

        Returns:
            Stoichiometry object or list of Stoichiometry objects
        """
=======
        log.debug('Fetching data in Stoichiometry for: %s', self.eid)
>>>>>>> bb9d1705
        return Stoichiometry.fetch_data(self.eid)

    def get_html(self) -> str:
        """Get in HTML format

        Returns:
            Rendered template as a string
        """
        data = {
            'title': self.name,
            'description': self.description,
            'edited_at': self.edited_at,
            'state': self.state,
            'children': self.get_children()
        }

        template = env.get_template(self._template_name)
        log.info('Html template for %s:%s has been rendered.', self.__class__.__name__, self.eid)

        return template.render(data=data)<|MERGE_RESOLUTION|>--- conflicted
+++ resolved
@@ -103,15 +103,12 @@
 
     @cached_property
     def stoichiometry(self) -> Union[Stoichiometry, list[Stoichiometry]]:
-<<<<<<< HEAD
         """"Fetch stoichiometry data of experiment
 
         Returns:
             Stoichiometry object or list of Stoichiometry objects
         """
-=======
         log.debug('Fetching data in Stoichiometry for: %s', self.eid)
->>>>>>> bb9d1705
         return Stoichiometry.fetch_data(self.eid)
 
     def get_html(self) -> str:
