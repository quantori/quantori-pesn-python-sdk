--- conflicted
+++ resolved
@@ -1,11 +1,7 @@
 import factory
 
 from signals_notebook.common_types import EID, EntityType
-<<<<<<< HEAD
-from signals_notebook.entities import ChemicalDrawing, Entity, Experiment, Image, Notebook, Text
-=======
-from signals_notebook.entities import ChemicalDrawing, Excel, Experiment, Image, Notebook, Text, Word
->>>>>>> 32bc25d5
+from signals_notebook.entities import ChemicalDrawing, Entity, Excel, Experiment, Image, Notebook, Text, Word
 
 
 class EIDFactory(factory.Factory):
