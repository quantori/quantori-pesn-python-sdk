import factory

from signals_notebook.common_types import EID, EntityType
from signals_notebook.entities import (
    AdminDefinedObject,
    BiologicalSequence,
    ChemicalDrawing,
    Entity,
    Excel,
    Experiment,
    Image,
    MaterialsTable,
    Notebook,
    PowerPoint,
    RequestContainer,
    Spotfire,
    Text,
    UploadedResource,
    Word,
)
from signals_notebook.entities.admin_defined_object import AdoType, CUSTOM_SYSTEM_OBJECT


class EIDFactory(factory.Factory):
    class Meta:
        model = EID

    id = factory.Faker('uuid4')
    type = factory.Iterator(EntityType)

    @classmethod
    def _create(cls, model_class, *args, **kwargs):
        _id = kwargs.get('id')
        _type = kwargs.get('type')
        return model_class(f'{_type}:{_id}')


class EntityFactory(factory.Factory):
    class Meta:
        model = Entity

    eid = factory.SubFactory(EIDFactory)
    type = factory.Faker('word')
    name = factory.Faker('word')
    description = factory.Faker('text')
    digest = factory.Sequence(lambda n: f'{n}')
    created_at = factory.Faker('date_time')
    edited_at = factory.Faker('date_time')


class NotebookFactory(EntityFactory):
    class Meta:
        model = Notebook

    type = EntityType.NOTEBOOK


class ExperimentFactory(EntityFactory):
    class Meta:
        model = Experiment

    type = EntityType.EXPERIMENT


class TextFactory(EntityFactory):
    class Meta:
        model = Text

    type = EntityType.TEXT


class ChemicalDrawingFactory(EntityFactory):
    class Meta:
        model = ChemicalDrawing

    type = EntityType.CHEMICAL_DRAWING


class ImageFactory(EntityFactory):
    class Meta:
        model = Image

    type = EntityType.IMAGE_RESOURCE


class WordFactory(EntityFactory):
    class Meta:
        model = Word

    type = EntityType.WORD


class ExcelFactory(EntityFactory):
    class Meta:
        model = Excel

    type = EntityType.EXCEL


class BiologicalSequenceFactory(EntityFactory):
    class Meta:
        model = BiologicalSequence

    type = EntityType.BIO_SEQUENCE


class PowerPointFactory(EntityFactory):
    class Meta:
        model = PowerPoint

    type = EntityType.POWER_POINT


class SpotfireFactory(EntityFactory):
    class Meta:
        model = Spotfire

    type = EntityType.SPOTFIRE


class UploadedResourceFactory(EntityFactory):
    class Meta:
        model = UploadedResource

    type = EntityType.UPLOADED_RESOURCE


class MaterialTableFactory(EntityFactory):
    class Meta:
        model = MaterialsTable

    type = EntityType.MATERIAL_TABLE


<<<<<<< HEAD
class RequestContainerFactory(EntityFactory):
    class Meta:
        model = RequestContainer

    type = EntityType.REQUEST
=======
class AdoTypeFactory(factory.Factory):
    class Meta:
        model = AdoType

    id = factory.Sequence(lambda n: f'{n}')
    base_type = 'experiment'
    ado_name = CUSTOM_SYSTEM_OBJECT


class AdminDefinedObjectFactory(EntityFactory):
    class Meta:
        model = AdminDefinedObject

    type = EntityType.ADO
    ado = factory.SubFactory(AdoTypeFactory)
>>>>>>> cd1edf99
<|MERGE_RESOLUTION|>--- conflicted
+++ resolved
@@ -132,13 +132,6 @@
     type = EntityType.MATERIAL_TABLE
 
 
-<<<<<<< HEAD
-class RequestContainerFactory(EntityFactory):
-    class Meta:
-        model = RequestContainer
-
-    type = EntityType.REQUEST
-=======
 class AdoTypeFactory(factory.Factory):
     class Meta:
         model = AdoType
@@ -154,4 +147,10 @@
 
     type = EntityType.ADO
     ado = factory.SubFactory(AdoTypeFactory)
->>>>>>> cd1edf99
+
+
+class RequestContainerFactory(EntityFactory):
+    class Meta:
+        model = RequestContainer
+
+    type = EntityType.REQUEST