import json

import arrow
import pytest

from signals_notebook.common_types import ChemicalDrawingFormat, EntityType, File, ObjectType
from signals_notebook.entities import ChemicalDrawing, Entity
from signals_notebook.entities.chemical_drawing import ChemicalStructure, ChemicalDrawingPosition, Structure


@pytest.fixture()
def get_response(mocker):
    def _f(response):
        mock = mocker.Mock()
        mock.json.return_value = response
        return mock

    return _f


@pytest.fixture()
def templates():
    return {
        'links': {
            'self': 'https://ex.com/api/rest/v1.0/entities'
            '?includeTypes=chemicalDrawing&includeOptions=template&page[offset]=0&page[limit]=20',
            'first': 'https://ex.com/api/rest/v1.0/entities'
            '?includeTypes=chemicalDrawing&includeOptions=template&page[offset]=0&page[limit]=20',
        },
        'data': [
            {
                'type': 'entity',
                'id': 'chemicalDrawing:a530ffb5-1e31-4ee6-8138-5e12fc62959f',
                'links': {
                    'self': 'https://ex.com/api/rest/v1.0/entities/chemicalDrawing:a530ffb5-1e31-4ee6-8138-5e12fc62959f'
                },
                'attributes': {
                    'id': 'chemicalDrawing:a530ffb5-1e31-4ee6-8138-5e12fc62959f',
                    'eid': 'chemicalDrawing:a530ffb5-1e31-4ee6-8138-5e12fc62959f',
                    'name': 'DEFAULT_CHEMICALDRAWING',
                    'description': '',
                    'createdAt': '2021-10-22T13:36:02.942Z',
                    'editedAt': '2022-07-16T10:21:09.015Z',
                    'type': 'chemicalDrawing',
                    'digest': '62677800',
                    'fields': {'Description': {'value': ''}, 'Name': {'value': 'DEFAULT_CHEMICALDRAWING'}},
                    'flags': {'canEdit': True},
                },
            }
        ],
    }


@pytest.fixture()
def chemical_drawing_stoichiometry_mock(mocker):
    return mocker.patch('signals_notebook.entities.ChemicalDrawing.stoichiometry')


@pytest.mark.parametrize('digest, force', [('111', False), (None, True)])
@pytest.mark.parametrize(
    'entity_class, entity_type, content_type, file_extension',
    [
        (ChemicalDrawing, EntityType.CHEMICAL_DRAWING, 'chemical/x-cdxml', 'cdxml'),
<<<<<<< HEAD
        # (Entity, EntityType.UPLOADED_RESOURCE, 'image/svg+xml', 'svg'),
=======
>>>>>>> 6e44fe1b
    ],
)
def test_create(
    api_mock, experiment_factory, eid_factory, digest, force, entity_class, entity_type, content_type, file_extension
):
    container = experiment_factory(digest=digest)
    eid = eid_factory(type=entity_type)
    file_name = 'chemDraw'
    content = b'<?xml version="1.0" encoding="UTF-8" ?>'
    response = {
        'links': {'self': f'https://example.com/{eid}'},
        'data': {
            'type': ObjectType.ENTITY,
            'id': eid,
            'attributes': {
                'eid': eid,
                'name': file_name,
                'description': '',
                'type': entity_type,
                'createdAt': '2019-09-06T03:12:35.129Z',
                'editedAt': '2019-09-06T15:22:47.309Z',
                'digest': '222',
            },
        },
    }
    api_mock.call.return_value.json.return_value = response

    result = entity_class.create(
        container=container, name=file_name, content_type=content_type, content=content, force=force
    )

    api_mock.call.assert_called_once_with(
        method='POST',
        path=('entities', container.eid, 'children', f'{file_name}.{file_extension}'),
        params={
            'digest': container.digest,
            'force': 'true' if force else 'false',
        },
        headers={
            'Content-Type': content_type,
        },
        data=content,
    )

    assert isinstance(result, entity_class)
    assert result.eid == eid
    assert result.digest == response['data']['attributes']['digest']
    assert result.name == response['data']['attributes']['name']
    assert result.created_at == arrow.get(response['data']['attributes']['createdAt'])
    assert result.edited_at == arrow.get(response['data']['attributes']['editedAt'])


@pytest.mark.parametrize(
    'structure_type, positions, reaction_type',
    [
        (
            ChemicalStructure.REACTANT,
            ChemicalDrawingPosition.REACTANTS,
            ObjectType.REACTION_REACTANT,
        ),
        (
            ChemicalStructure.PRODUCT,
            ChemicalDrawingPosition.PRODUCTS,
            ObjectType.REACTION_REACTANT,
        ),
        (
            ChemicalStructure.REAGENT,
            ChemicalDrawingPosition.REAGENTS,
            ObjectType.REACTION_REACTANT,
        ),
    ],
)
def test_get_structures(
    chemical_drawing_factory, structure_factory, api_mock, structure_type, positions, reaction_type
):
    structure = structure_factory(id=1, type=structure_type)
    chemical_drawing = chemical_drawing_factory()

    response = {
        'links': {'self': f'https://example.com/chemicaldrawings/{chemical_drawing.eid}/reaction/reactants'},
        'data': [
            {
                'type': reaction_type,
                'id': structure.id,
                'attributes': {
                    'type': structure.type,
                    'id': structure.id,
                    'inchi': structure.inchi,
                    'cdxml': structure.cdxml,
                },
            }
        ],
    }
    api_mock.call.return_value.json.return_value = response

    result = chemical_drawing.get_structures(positions=positions)

    api_mock.call.assert_called_once_with(
        method='GET',
        path=('chemicaldrawings', chemical_drawing.eid, 'reaction', positions),
    )

    assert isinstance(result, list)
    assert result[0].id == structure.id
    assert result[0].inchi == structure.inchi
    assert result[0].cdxml == structure.cdxml


@pytest.mark.parametrize('digest, force', [('111', False), (None, True)])
@pytest.mark.parametrize(
    'structure_type, positions, reaction_type, data_type, data',
    [
        (
            ChemicalStructure.REACTANT,
            ChemicalDrawingPosition.REACTANTS,
            ObjectType.REACTION_REACTANT,
            'inchi',
            'InChI=1S/C3H8/c1-3-2/h3H2,1-2H3',
        ),
        (
            ChemicalStructure.PRODUCT,
            ChemicalDrawingPosition.PRODUCTS,
            ObjectType.REACTION_REACTANT,
            'cdxml',
            '<?xml version=1.0',
        ),
        (
            ChemicalStructure.REAGENT,
            ChemicalDrawingPosition.REAGENTS,
            ObjectType.REACTION_REACTANT,
            'inchi',
            'InChI=1S/C3H8/c1-3-2/h3H2,1-2H3',
        ),
    ],
)
def test_add_structures(
    api_mock,
    chemical_drawing_factory,
    structure_factory,
    digest,
    force,
    structure_type,
    positions,
    reaction_type,
    data_type,
    data,
):
    chemical_drawing = chemical_drawing_factory()
    structure = structure_factory(id=1, type=structure_type)

    if data_type == 'inchi':
        structure.inchi = data
    else:
        structure.cdxml = data
    response = {
        'links': {'self': f'https://example.com/chemicaldrawings/{chemical_drawing.eid}/reaction/products'},
        'data': {
            'type': reaction_type,
            'id': structure.id,
            'attributes': {
                'type': structure.type,
                'id': structure.id,
                'inchi': structure.inchi,
                'cdxml': structure.cdxml,
            },
        },
    }
    api_mock.call.return_value.json.return_value = response

    result = chemical_drawing.add_structures(structure=structure, positions=positions, digest=digest, force=force)

    request_body = {
        'data': {
            'attributes': {'dataType': data_type, 'data': data},
        }
    }

    api_mock.call.assert_called_once_with(
        method='POST',
        path=('chemicaldrawings', chemical_drawing.eid, 'reaction', positions),
        params={
            'digest': digest,
            'force': 'true' if force else 'false',
        },
        json=request_body,
    )
    assert isinstance(result, Structure)
    assert result.id == structure.id
    assert result.inchi == structure.inchi
    assert result.cdxml == structure.cdxml


def test_get_content(chemical_drawing_factory, api_mock):
    chemical_drawing = chemical_drawing_factory()
    file_name = 'chemDraw.cdxml'
    content = b'<?xml version="1.0" encoding="UTF-8" ?>'
    content_type = 'chemical/x-cdxml'

    api_mock.call.return_value.headers = {
        'content-type': content_type,
        'content-disposition': f'attachment; filename={file_name}',
    }
    api_mock.call.return_value.content = content

    result = chemical_drawing.get_content(format=ChemicalDrawingFormat.CDXML)

    api_mock.call.assert_called_once_with(
        method='GET',
        path=('entities', chemical_drawing.eid, 'export'),
        params={
            'format': ChemicalDrawingFormat.CDXML,
        },
    )

    assert isinstance(result, File)
    assert result.name == file_name
    assert result.content == content
    assert result.content_type == content_type


def test_get_html(api_mock, chemical_drawing_stoichiometry_mock, chemical_drawing_factory, snapshot):
    chemical_drawing = chemical_drawing_factory(name='name')
    file_name = 'chemDraw.cdxml'
    content = b'<?xml version="1.0" encoding="UTF-8" ?>'
    content_type = 'chemical/x-cdxml'

    api_mock.call.return_value.headers = {
        'content-type': content_type,
        'content-disposition': f'attachment; filename={file_name}',
    }
    api_mock.call.return_value.content = content
    chemical_drawing_stoichiometry_mock.return_value = []

    chemical_drawing_html = chemical_drawing.get_html()

    snapshot.assert_match(chemical_drawing_html)


def test_dump_not_empty_chemical_drawing(api_mock, mocker, chemical_drawing_factory, structure_factory, get_response):
    chemical_drawing = chemical_drawing_factory(name='name')
    file_name = 'chemDraw.cdxml'
    content = b'<?xml version="1.0" encoding="UTF-8" ?>'
    content_type = 'chemical/x-cdxml'


    structure_reactant = structure_factory(
        id=1, type=ChemicalStructure.REACTANT, inchi='InChI=1S/C3H8', cdxml='<?xml version=1.0'
    )
    structure_product = structure_factory(
        id=2, type=ChemicalStructure.PRODUCT, inchi='InChI=1S/C3H8', cdxml='<?xml version=1.0'
    )
    structure_reagent = structure_factory(
        id=3, type=ChemicalStructure.REAGENT, inchi='InChI=1S/C3H8', cdxml='<?xml version=1.0'
    )

    response_reactants = {
        'links': {'self': f'https://example.com/chemicaldrawings/{chemical_drawing.eid}/reaction/reactants'},
        'data': [
            {
                'type': ObjectType.REACTION_REACTANT,
                'id': structure_reactant.id,
                'attributes': {
                    'type': structure_reactant.type,
                    'id': structure_reactant.id,
                    'inchi': structure_reactant.inchi,
                    'cdxml': structure_reactant.cdxml,
                },
            }
        ],
    }
    response_reagents = {
        'links': {'self': f'https://example.com/chemicaldrawings/{chemical_drawing.eid}/reaction/reagents'},
        'data': [
            {
                'type': ObjectType.REACTION_REAGENT,
                'id': structure_reagent.id,
                'attributes': {
                    'type': structure_reagent.type,
                    'id': structure_reagent.id,
                    'inchi': structure_reagent.inchi,
                    'cdxml': structure_reagent.cdxml,
                },
            }
        ],
    }
    response_products = {
        'links': {'self': f'https://example.com/chemicaldrawings/{chemical_drawing.eid}/reaction/products'},
        'data': [
            {
                'type': ObjectType.REACTION_PRODUCT,
                'id': structure_product.id,
                'attributes': {
                    'type': structure_product.type,
                    'id': structure_product.id,
                    'inchi': structure_product.inchi,
                    'cdxml': structure_product.cdxml,
                },
            }
        ],
    }
    content_response = get_response({})
    content_response.content = content
    content_response.headers = {
        'content-type': content_type,
        'content-disposition': f'attachment; filename={file_name}',
    }

    api_mock.call.side_effect = [
        content_response,
        get_response(response_reactants),
        get_response(response_products),
        get_response(response_reagents),
    ]
    fs_handler_mock = mocker.MagicMock()
    base_path = './'
    metadata = {
        'file_name': file_name,
        'content_type': content_type,
        **{k: v for k, v in chemical_drawing.dict().items() if k in ('name', 'description', 'eid')},
        'reactants': [
            {'id': structure_reactant.id, 'inchi': structure_reactant.inchi, 'cdxml': structure_reactant.cdxml},
        ],
        'products': [{'id': structure_product.id, 'inchi': structure_product.inchi, 'cdxml': structure_product.cdxml}],
        'reagents': [{'id': structure_reagent.id, 'inchi': structure_reagent.inchi, 'cdxml': structure_reagent.cdxml}],

    }

    chemical_drawing.dump(base_path=base_path, fs_handler=fs_handler_mock)

    join_path_call_1 = mocker.call(base_path, chemical_drawing.eid, 'metadata.json')
    join_path_call_2 = mocker.call(base_path, chemical_drawing.eid, file_name)

    fs_handler_mock.join_path.assert_has_calls(
        [
            join_path_call_1,
            join_path_call_2,
        ],
        any_order=True,
    )
    fs_handler_mock.write.assert_has_calls(
        [
            mocker.call(fs_handler_mock.join_path(), json.dumps(metadata), None),
            mocker.call(fs_handler_mock.join_path(), content, None),
        ],
        any_order=True,
    )


def test_dump_empty_chemical_drawing(api_mock, mocker, chemical_drawing_factory, structure_factory, get_response):
    file_name = 'chemDraw.cdxml'
    content = b'<CDXML />'
    content_type = 'chemical/x-cdxml'

    content_response = get_response({})
    content_response.content = content
    content_response.headers = {
        'content-type': content_type,
        'content-disposition': f'attachment; filename={file_name}',
    }

    api_mock.call.side_effect = [
        content_response,
    ]
    fs_handler_mock = mocker.MagicMock()

    fs_handler_mock.join_path.assert_not_called()
    fs_handler_mock.write.assert_not_called()



@pytest.mark.parametrize(
    'entity_class, entity_type, content_type, file_extension',
    [
        (ChemicalDrawing, EntityType.CHEMICAL_DRAWING, 'chemical/x-cdxml', 'cdxml'),
<<<<<<< HEAD
        # (Entity, EntityType.UPLOADED_RESOURCE, 'image/svg+xml', 'svg'),
=======
>>>>>>> 6e44fe1b
    ],
)
def test_load(
    api_mock, experiment_factory, eid_factory, mocker, entity_class, entity_type, content_type, file_extension
):
    container = experiment_factory()
    eid = eid_factory(type=entity_type)
    file_name = 'chemDraw'
    content = b'<?xml version="1.0" encoding="UTF-8" ?>'
    response = {
        'links': {'self': f'https://example.com/{eid}'},
        'data': {
            'type': ObjectType.ENTITY,
            'id': eid,
            'attributes': {
                'eid': eid,
                'name': file_name,
                'description': '',
                'type': entity_type,
                'createdAt': '2019-09-06T03:12:35.129Z',
                'editedAt': '2019-09-06T15:22:47.309Z',
                'digest': '222',
            },
        },
    }

    fs_handler_mock = mocker.MagicMock()
    base_path = './'
    metadata = {
        'file_name': file_name,
        'name': file_name,
        'content_type': content_type,
    }
    api_mock.call.return_value.json.return_value = response
    fs_handler_mock.read.side_effect = [json.dumps(metadata), content]
    fs_handler_mock.join_path.side_effect = [base_path + 'metadata.json', base_path + file_name]

    ChemicalDrawing.load(path=base_path, fs_handler=fs_handler_mock, parent=container)

    fs_handler_mock.join_path.assert_has_calls(
        [
            mocker.call(base_path, 'metadata.json'),
            mocker.call(base_path, file_name),
        ],
        any_order=True,
    )

    fs_handler_mock.read.assert_has_calls(
        [
            mocker.call(base_path + 'metadata.json'),
            mocker.call(base_path + file_name),
        ],
        any_order=True,
    )

    api_mock.call.assert_called_once_with(
        method='POST',
        path=('entities', container.eid, 'children', f'{file_name}.{file_extension}'),
        params={
            'digest': None,
            'force': 'true',
        },
        headers={
            'Content-Type': content_type,
        },
        data=content,
    )


def test_dump_templates(api_mock, mocker, chemical_drawing_factory, templates, structure_factory, get_response):
    chemical_drawing = chemical_drawing_factory(name='name')
    file_name = 'chemDraw.cdxml'
    content = b'<?xml version="1.0" encoding="UTF-8" ?>'
    content_type = 'chemical/x-cdxml'

    structure_reactant = structure_factory(
        id=1, type=ChemicalStructure.REACTANT, inchi='InChI=1S/C3H8', cdxml='<?xml version=1.0'
    )
    structure_product = structure_factory(
        id=2, type=ChemicalStructure.PRODUCT, inchi='InChI=1S/C3H8', cdxml='<?xml version=1.0'
    )
    structure_reagent = structure_factory(
        id=3, type=ChemicalStructure.REAGENT, inchi='InChI=1S/C3H8', cdxml='<?xml version=1.0'
    )

    response_reactants = {
        'links': {'self': f'https://example.com/chemicaldrawings/{chemical_drawing.eid}/reaction/reactants'},
        'data': [
            {
                'type': ObjectType.REACTION_REACTANT,
                'id': structure_reactant.id,
                'attributes': {
                    'type': structure_reactant.type,
                    'id': structure_reactant.id,
                    'inchi': structure_reactant.inchi,
                    'cdxml': structure_reactant.cdxml,
                },
            }
        ],
    }
    response_reagents = {
        'links': {'self': f'https://example.com/chemicaldrawings/{chemical_drawing.eid}/reaction/reagents'},
        'data': [
            {
                'type': ObjectType.REACTION_REAGENT,
                'id': structure_reagent.id,
                'attributes': {
                    'type': structure_reagent.type,
                    'id': structure_reagent.id,
                    'inchi': structure_reagent.inchi,
                    'cdxml': structure_reagent.cdxml,
                },
            }
        ],
    }
    response_products = {
        'links': {'self': f'https://example.com/chemicaldrawings/{chemical_drawing.eid}/reaction/products'},
        'data': [
            {
                'type': ObjectType.REACTION_PRODUCT,
                'id': structure_product.id,
                'attributes': {
                    'type': structure_product.type,
                    'id': structure_product.id,
                    'inchi': structure_product.inchi,
                    'cdxml': structure_product.cdxml,
                },
            }
        ],
    }
    content_response = get_response({})
    content_response.content = content
    content_response.headers = {
        'content-type': content_type,
        'content-disposition': f'attachment; filename={file_name}',
    }

    api_mock.call.side_effect = [
        get_response(templates),
        content_response,
        get_response(response_reactants),
        get_response(response_products),
        get_response(response_reagents),

    ]
    fs_handler_mock = mocker.MagicMock()

    template_eid = templates['data'][0]['id']
    base_path = './'
    metadata = {
        'file_name': file_name,
        'content_type': content_type,
        'eid': template_eid,
        'name': 'DEFAULT_CHEMICALDRAWING',
        'description': '',
        "reactants": [{"id": "1", "inchi": "InChI=1S/C3H8", "cdxml": "<?xml version=1.0"}],
        "products": [{"id": "2", "inchi": "InChI=1S/C3H8", "cdxml": "<?xml version=1.0"}],
        "reagents": [{"id": "3", "inchi": "InChI=1S/C3H8", "cdxml": "<?xml version=1.0"}]
    }

    api_mock.call.return_value.json.return_value = templates
    chemical_drawing.dump_templates(base_path=base_path, fs_handler=fs_handler_mock)

    join_path_call_1 = mocker.call(base_path, 'templates', chemical_drawing.type)
    join_path_call_2 = mocker.call(fs_handler_mock.join_path(), template_eid, file_name)
    join_path_call_3 = mocker.call(fs_handler_mock.join_path(), template_eid, 'metadata.json')

    fs_handler_mock.join_path.assert_has_calls(
        [
            join_path_call_1,
            join_path_call_2,
            join_path_call_3,
        ],
        any_order=True,
    )
    fs_handler_mock.write.assert_has_calls(
        [
            mocker.call(
                fs_handler_mock.join_path(),
                json.dumps(metadata),
                ('Templates', 'chemicalDrawing', 'DEFAULT_CHEMICALDRAWING', '__Metadata'),
            ),
            mocker.call(
                fs_handler_mock.join_path(),
                content,
                ('Templates', 'chemicalDrawing', 'DEFAULT_CHEMICALDRAWING', 'chemDraw.cdxml'),
            ),
        ],
        any_order=True,
    )<|MERGE_RESOLUTION|>--- conflicted
+++ resolved
@@ -61,10 +61,6 @@
     'entity_class, entity_type, content_type, file_extension',
     [
         (ChemicalDrawing, EntityType.CHEMICAL_DRAWING, 'chemical/x-cdxml', 'cdxml'),
-<<<<<<< HEAD
-        # (Entity, EntityType.UPLOADED_RESOURCE, 'image/svg+xml', 'svg'),
-=======
->>>>>>> 6e44fe1b
     ],
 )
 def test_create(
@@ -439,10 +435,6 @@
     'entity_class, entity_type, content_type, file_extension',
     [
         (ChemicalDrawing, EntityType.CHEMICAL_DRAWING, 'chemical/x-cdxml', 'cdxml'),
-<<<<<<< HEAD
-        # (Entity, EntityType.UPLOADED_RESOURCE, 'image/svg+xml', 'svg'),
-=======
->>>>>>> 6e44fe1b
     ],
 )
 def test_load(
