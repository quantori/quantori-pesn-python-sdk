--- conflicted
+++ resolved
@@ -100,39 +100,6 @@
     assert result.edited_at == arrow.get(response['data']['attributes']['editedAt'])
 
 
-<<<<<<< HEAD
-def test_dump_templates(api_mock, mocker, notebook_factory, templates, get_response_object):
-    notebook = notebook_factory(name='name')
-    template_eid = templates['data'][0]['id']
-
-    fs_handler_mock = mocker.MagicMock()
-    base_path = './'
-    metadata = {
-        'eid': template_eid,
-        'name': 'DEFAULT_NOTEBOOK',
-        'description': '',
-    }
-
-    api_mock.call.side_effect = [get_response_object(templates), get_response_object('')]
-    notebook.dump_templates(base_path=base_path, fs_handler=fs_handler_mock)
-
-    join_path_call_1 = mocker.call(base_path, 'templates', notebook.type)
-    join_path_call_2 = mocker.call(fs_handler_mock.join_path(), template_eid, 'metadata.json')
-
-    fs_handler_mock.join_path.assert_has_calls(
-        [
-            join_path_call_1,
-            join_path_call_2,
-        ],
-        any_order=True,
-    )
-    fs_handler_mock.write.assert_has_calls(
-        [
-            mocker.call(fs_handler_mock.join_path(), json.dumps(metadata)),
-        ],
-        any_order=True,
-    )
-=======
 def test_get_children__one_page(api_mock, notebook_factory, eid_factory):
     notebook = notebook_factory()
     experiment_eid = eid_factory(type=EntityType.EXPERIMENT)
@@ -168,4 +135,36 @@
 
     assert isinstance(result[0], Experiment)
     assert result[0].eid == experiment_eid
->>>>>>> 53f8fcf9
+
+
+def test_dump_templates(api_mock, mocker, notebook_factory, templates, get_response_object):
+    notebook = notebook_factory(name='name')
+    template_eid = templates['data'][0]['id']
+
+    fs_handler_mock = mocker.MagicMock()
+    base_path = './'
+    metadata = {
+        'eid': template_eid,
+        'name': 'DEFAULT_NOTEBOOK',
+        'description': '',
+    }
+
+    api_mock.call.side_effect = [get_response_object(templates), get_response_object('')]
+    notebook.dump_templates(base_path=base_path, fs_handler=fs_handler_mock)
+
+    join_path_call_1 = mocker.call(base_path, 'templates', notebook.type)
+    join_path_call_2 = mocker.call(fs_handler_mock.join_path(), template_eid, 'metadata.json')
+
+    fs_handler_mock.join_path.assert_has_calls(
+        [
+            join_path_call_1,
+            join_path_call_2,
+        ],
+        any_order=True,
+    )
+    fs_handler_mock.write.assert_has_calls(
+        [
+            mocker.call(fs_handler_mock.join_path(), json.dumps(metadata)),
+        ],
+        any_order=True,
+    )