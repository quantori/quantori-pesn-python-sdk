<!doctype html>
<html lang="en">
<head>
<meta charset="utf-8">
<meta name="viewport" content="width=device-width, initial-scale=1, minimum-scale=1" />
<meta name="generator" content="pdoc 0.10.0" />
<title>signals_notebook.common_types API documentation</title>
<meta name="description" content="" />
<link rel="preload stylesheet" as="style" href="https://cdnjs.cloudflare.com/ajax/libs/10up-sanitize.css/11.0.1/sanitize.min.css" integrity="sha256-PK9q560IAAa6WVRRh76LtCaI8pjTJ2z11v0miyNNjrs=" crossorigin>
<link rel="preload stylesheet" as="style" href="https://cdnjs.cloudflare.com/ajax/libs/10up-sanitize.css/11.0.1/typography.min.css" integrity="sha256-7l/o7C8jubJiy74VsKTidCy1yBkRtiUGbVkYBylBqUg=" crossorigin>
<link rel="stylesheet preload" as="style" href="https://cdnjs.cloudflare.com/ajax/libs/highlight.js/10.1.1/styles/github.min.css" crossorigin>
<style>:root{--highlight-color:#fe9}.flex{display:flex !important}body{line-height:1.5em}#content{padding:20px}#sidebar{padding:30px;overflow:hidden}#sidebar > *:last-child{margin-bottom:2cm}.http-server-breadcrumbs{font-size:130%;margin:0 0 15px 0}#footer{font-size:.75em;padding:5px 30px;border-top:1px solid #ddd;text-align:right}#footer p{margin:0 0 0 1em;display:inline-block}#footer p:last-child{margin-right:30px}h1,h2,h3,h4,h5{font-weight:300}h1{font-size:2.5em;line-height:1.1em}h2{font-size:1.75em;margin:1em 0 .50em 0}h3{font-size:1.4em;margin:25px 0 10px 0}h4{margin:0;font-size:105%}h1:target,h2:target,h3:target,h4:target,h5:target,h6:target{background:var(--highlight-color);padding:.2em 0}a{color:#058;text-decoration:none;transition:color .3s ease-in-out}a:hover{color:#e82}.title code{font-weight:bold}h2[id^="header-"]{margin-top:2em}.ident{color:#900}pre code{background:#f8f8f8;font-size:.8em;line-height:1.4em}code{background:#f2f2f1;padding:1px 4px;overflow-wrap:break-word}h1 code{background:transparent}pre{background:#f8f8f8;border:0;border-top:1px solid #ccc;border-bottom:1px solid #ccc;margin:1em 0;padding:1ex}#http-server-module-list{display:flex;flex-flow:column}#http-server-module-list div{display:flex}#http-server-module-list dt{min-width:10%}#http-server-module-list p{margin-top:0}.toc ul,#index{list-style-type:none;margin:0;padding:0}#index code{background:transparent}#index h3{border-bottom:1px solid #ddd}#index ul{padding:0}#index h4{margin-top:.6em;font-weight:bold}@media (min-width:200ex){#index .two-column{column-count:2}}@media (min-width:300ex){#index .two-column{column-count:3}}dl{margin-bottom:2em}dl dl:last-child{margin-bottom:4em}dd{margin:0 0 1em 3em}#header-classes + dl > dd{margin-bottom:3em}dd dd{margin-left:2em}dd p{margin:10px 0}.name{background:#eee;font-weight:bold;font-size:.85em;padding:5px 10px;display:inline-block;min-width:40%}.name:hover{background:#e0e0e0}dt:target .name{background:var(--highlight-color)}.name > span:first-child{white-space:nowrap}.name.class > span:nth-child(2){margin-left:.4em}.inherited{color:#999;border-left:5px solid #eee;padding-left:1em}.inheritance em{font-style:normal;font-weight:bold}.desc h2{font-weight:400;font-size:1.25em}.desc h3{font-size:1em}.desc dt code{background:inherit}.source summary,.git-link-div{color:#666;text-align:right;font-weight:400;font-size:.8em;text-transform:uppercase}.source summary > *{white-space:nowrap;cursor:pointer}.git-link{color:inherit;margin-left:1em}.source pre{max-height:500px;overflow:auto;margin:0}.source pre code{font-size:12px;overflow:visible}.hlist{list-style:none}.hlist li{display:inline}.hlist li:after{content:',\2002'}.hlist li:last-child:after{content:none}.hlist .hlist{display:inline;padding-left:1em}img{max-width:100%}td{padding:0 .5em}.admonition{padding:.1em .5em;margin-bottom:1em}.admonition-title{font-weight:bold}.admonition.note,.admonition.info,.admonition.important{background:#aef}.admonition.todo,.admonition.versionadded,.admonition.tip,.admonition.hint{background:#dfd}.admonition.warning,.admonition.versionchanged,.admonition.deprecated{background:#fd4}.admonition.error,.admonition.danger,.admonition.caution{background:lightpink}</style>
<style media="screen and (min-width: 700px)">@media screen and (min-width:700px){#sidebar{width:30%;height:100vh;overflow:auto;position:sticky;top:0}#content{width:70%;max-width:100ch;padding:3em 4em;border-left:1px solid #ddd}pre code{font-size:1em}.item .name{font-size:1em}main{display:flex;flex-direction:row-reverse;justify-content:flex-end}.toc ul ul,#index ul{padding-left:1.5em}.toc > ul > li{margin-top:.5em}}</style>
<style media="print">@media print{#sidebar h1{page-break-before:always}.source{display:none}}@media print{*{background:transparent !important;color:#000 !important;box-shadow:none !important;text-shadow:none !important}a[href]:after{content:" (" attr(href) ")";font-size:90%}a[href][title]:after{content:none}abbr[title]:after{content:" (" attr(title) ")"}.ir a:after,a[href^="javascript:"]:after,a[href^="#"]:after{content:""}pre,blockquote{border:1px solid #999;page-break-inside:avoid}thead{display:table-header-group}tr,img{page-break-inside:avoid}img{max-width:100% !important}@page{margin:0.5cm}p,h2,h3{orphans:3;widows:3}h1,h2,h3,h4,h5,h6{page-break-after:avoid}}</style>
<script defer src="https://cdnjs.cloudflare.com/ajax/libs/highlight.js/10.1.1/highlight.min.js" integrity="sha256-Uv3H6lx7dJmRfRvH8TH6kJD1TSK1aFcwgx+mdg3epi8=" crossorigin></script>
<script>window.addEventListener('DOMContentLoaded', () => hljs.initHighlighting())</script>
</head>
<body>
<main>
<article id="content">
<header>
<h1 class="title">Module <code>signals_notebook.common_types</code></h1>
</header>
<section id="section-intro">
<details class="source">
<summary>
<span>Expand source code</span>
</summary>
<pre><code class="python">import logging
import mimetypes
import os
import re
from base64 import b64encode
from enum import Enum
from typing import Any, Generic, List, Optional, TypeVar, Union
from uuid import UUID

from pydantic import BaseModel, Field, HttpUrl, validator
from pydantic.generics import GenericModel

from signals_notebook.exceptions import EIDError

EntityClass = TypeVar(&#39;EntityClass&#39;)
AnyModel = TypeVar(&#39;AnyModel&#39;)

log = logging.getLogger(__name__)


class ChemicalDrawingFormat(str, Enum):
    CDXML = &#39;cdxml&#39;
    SVG = &#39;svg&#39;
    MOL = &#39;mol&#39;
    MOL3000 = &#39;mol-v3000&#39;
    SMILES = &#39;smiles&#39;


class ObjectType(str, Enum):
    ENTITY = &#39;entity&#39;
    ADT_ROW = &#39;adtRow&#39;
    COLUMN_DEFINITIONS = &#39;columnDefinitions&#39;
    MATERIAL = &#39;material&#39;
    ASSET_TYPE = &#39;assetType&#39;
    ATTRIBUTE = &#39;attribute&#39;
    STOICHIOMETRY = &#39;stoichiometry&#39;
    PROPERTY = &#39;property&#39;
    USER = &#39;user&#39;
    PROFILE = &#39;profile&#39;
    GROUP = &#39;group&#39;
    ROLE = &#39;role&#39;
    PLATE_ROW = &#39;plateRow&#39;
    ATTRIBUTE_OPTION = &#39;option&#39;
    CHOICE = &#39;choice&#39;
<<<<<<< HEAD
    CONTAINER = &#39;container&#39;
=======
    SUB_EXPERIMENT = &#39;subexpSummaryRow&#39;
>>>>>>> c0c6e6bb


class EntityType(str, Enum):
    NOTEBOOK = &#39;journal&#39;
    EXPERIMENT = &#39;experiment&#39;
    TEXT = &#39;text&#39;
    CHEMICAL_DRAWING = &#39;chemicalDrawing&#39;
    GRID = &#39;grid&#39;
    ASSET = &#39;asset&#39;
    BIO_SEQUENCE = &#39;bioSequence&#39;
    UPLOADED_RESOURCE = &#39;uploadedResource&#39;
    IMAGE_RESOURCE = &#39;imageResource&#39;
    WORD = &#39;viewonly&#39;
    EXCEL = &#39;excel&#39;
    SAMPLE = &#39;sample&#39;
    SAMPLES_CONTAINER = &#39;samplesContainer&#39;
    POWER_POINT = &#39;presentation&#39;
    SPOTFIRE = &#39;spotfiredxp&#39;
    TODO_LIST = &#39;linkedTaskContainer&#39;
    TASK = &#39;task&#39;
    PLATE_CONTAINER = &#39;plateContainer&#39;
    MATERIAL_TABLE = &#39;materialsTable&#39;
    PARALLEL_EXPERIMENT = &#39;paraexp&#39;
    SUB_EXPERIMENT = &#39;parasubexp&#39;
    SUB_EXPERIMENT_SUMMARY = &#39;paragrid&#39;
    SUB_EXPERIMENT_LAYOUT = &#39;paraLayout&#39;


class MaterialType(str, Enum):
    LIBRARY = &#39;assetType&#39;
    ASSET = &#39;asset&#39;
    BATCH = &#39;batch&#39;


class EID(str):
    &#34;&#34;&#34;Entity ID

    &#34;&#34;&#34;
    def __new__(cls, content: Any, validate: bool = True):
        if validate:
            cls.validate(content)
        return str.__new__(cls, content)

    @classmethod
    def __get_validators__(cls):
        yield cls.validate

    @classmethod
    def validate(cls, v: Any):
        &#34;&#34;&#34;Validate Entity ID

        Args:
            v: Entity ID

        Returns:

        &#34;&#34;&#34;
        if not isinstance(v, str):
            log.error(&#39;%s is not instance of str&#39;, v)
            raise EIDError(value=v)

        try:
            _type, _id = v.split(&#39;:&#39;)
            UUID(_id)
        except ValueError:
            log.exception(&#39;Cannot get id and type from value&#39;)
            raise EIDError(value=v)

        return cls(v, validate=False)

    @property
    def type(self) -&gt; Union[EntityType, str]:
        &#34;&#34;&#34;Get entity type

        Returns:
            One of the entity types
        &#34;&#34;&#34;
        _type, _ = self.split(&#39;:&#39;)
        try:
            return EntityType(_type)
        except ValueError:
            log.exception(&#39;Cannot get type: %s. There is no the same type in program&#39;, _type)
            return _type

    @property
    def id(self) -&gt; UUID:
        &#34;&#34;&#34;Get UUID

        Returns:
            UUID
        &#34;&#34;&#34;
        _, _id = self.split(&#39;:&#39;)
        return UUID(_id)


class MID(str):
    &#34;&#34;&#34;Material ID

    &#34;&#34;&#34;

    _id_pattern = re.compile(&#39;[0-9a-f]+&#39;, flags=re.IGNORECASE)

    def __new__(cls, content: Any, validate: bool = True):
        if validate:
            cls.validate(content)
        return str.__new__(cls, content)

    @classmethod
    def __get_validators__(cls):
        yield cls.validate

    @classmethod
    def validate(cls, v: Any):
        &#34;&#34;&#34;Validate Material ID

        Args:
            v: Material ID

        Returns:

        &#34;&#34;&#34;
        if not isinstance(v, str):
            log.error(&#39;%s is not instance of str&#39;, v)
            raise EIDError(value=v)

        try:
            _type, _id = v.split(&#39;:&#39;)
            MaterialType(_type)
        except ValueError:
            log.exception(&#39;Cannot get id and type from value&#39;)
            raise EIDError(value=v)

        if not cls._id_pattern.fullmatch(_id):
            log.error(&#39;ID: %s is not the same with %s pattern&#39;, _id, cls._id_pattern)
            raise EIDError(value=v)

        return cls(v, validate=False)

    @property
    def type(self) -&gt; MaterialType:
        &#34;&#34;&#34;Get one of the material types

        Returns:
            MaterialType
        &#34;&#34;&#34;
        _type, _ = self.split(&#39;:&#39;)
        return MaterialType(_type)

    @property
    def id(self) -&gt; str:
        &#34;&#34;&#34;Get id of material type

        Returns:
            str id
        &#34;&#34;&#34;
        _, _id = self.split(&#39;:&#39;)
        return _id


class AttrID(str):
    &#34;&#34;&#34;Attribute ID

    &#34;&#34;&#34;
    def __new__(cls, content: Any, validate: bool = True):
        if validate:
            cls.validate(content)
        return str.__new__(cls, content)

    @classmethod
    def __get_validators__(cls):
        yield cls.validate

    @classmethod
    def validate(cls, v: Any):
        &#34;&#34;&#34;Validate Attribute ID

        Args:
            v: Attribute ID

        Returns:

        &#34;&#34;&#34;
        if not isinstance(v, str):
            log.error(&#39;%s is not instance of str&#39;, v)
            raise EIDError(value=v)

        try:
            _type, _id = v.split(&#39;:&#39;)
            int(_id)
        except ValueError:
            log.exception(&#39;Cannot get id and type from value&#39;)
            raise EIDError(value=v)

        if _type != ObjectType.ATTRIBUTE:
            log.error(&#39;Type: %s is not the same with %s&#39;, _type, ObjectType.ATTRIBUTE)
            raise EIDError(value=v)

        return cls(v, validate=False)

    @property
    def type(self) -&gt; ObjectType:
        &#34;&#34;&#34;Get one of the object types

        Returns:
            ObjectType
        &#34;&#34;&#34;
        _type, _ = self.split(&#39;:&#39;)
        return ObjectType(_type)

    @property
    def id(self) -&gt; int:
        &#34;&#34;&#34;Get id of object type

        Returns:
            int id
        &#34;&#34;&#34;
        _, _id = self.split(&#39;:&#39;)
        return int(_id)


class Links(BaseModel):
    self: HttpUrl
    first: Optional[HttpUrl] = None
    next: Optional[HttpUrl] = None
    prev: Optional[HttpUrl] = None

    @validator(&#39;*&#39;, pre=True)
    def escape_spaces(cls, v: Optional[str]) -&gt; Optional[str]:
        &#34;&#34;&#34;Replace all spaces

        Args:
            v: value

        Returns:
            value with replaced spaces
        &#34;&#34;&#34;
        if v is not None:
            return v.replace(&#39; &#39;, &#39;%20&#39;)

        return v


class ResponseData(GenericModel, Generic[EntityClass]):
    type: ObjectType
    eid: Union[EID, MID, AttrID, UUID, str] = Field(alias=&#39;id&#39;)
    links: Optional[Links] = None
    body: EntityClass = Field(alias=&#39;attributes&#39;)
    relationships: Optional[dict[str, Any]] = Field(default=None)

    def __init__(self, _context: dict[str, Any] = None, **kwargs):
        attributes = kwargs.get(&#39;attributes&#39;, {})

        if _context:
            attributes = {**attributes, **_context}

        super().__init__(**{**kwargs, &#39;attributes&#39;: attributes})


class Response(GenericModel, Generic[EntityClass]):
    links: Optional[Links] = None
    data: Union[ResponseData[EntityClass], List[ResponseData[EntityClass]]]

    def __init__(self, _context: dict[str, Any] = None, **kwargs):
        data = kwargs.get(&#39;data&#39;, {})

        if _context:
            if isinstance(data, list):
                data = [{&#39;_context&#39;: _context, **item} for item in data]
            else:
                data = {&#39;_context&#39;: _context, **data}

        super().__init__(**{**kwargs, &#39;data&#39;: data})


class DataObject(GenericModel, Generic[AnyModel]):
    data: AnyModel


class DataList(GenericModel, Generic[AnyModel]):
    data: List[AnyModel]


class EntityCreationRequestPayload(DataObject[AnyModel], Generic[AnyModel]):
    pass


class EntityShortDescription(BaseModel):
    type: Union[EntityType, str]
    id: EID


class Template(DataObject[EntityShortDescription]):
    pass


class Ancestors(DataList[EntityShortDescription]):
    pass


class File(BaseModel):
    name: str
    content: bytes
    content_type: str

    def __init__(self, f=None, **kwargs):
        if f:
            name = os.path.basename(f.name)
            content = f.read()
            content_type, _ = mimetypes.guess_type(name)

            super().__init__(name=name, content=content, content_type=content_type)
        else:
            super().__init__(**kwargs)

    @property
    def size(self) -&gt; int:
        &#34;&#34;&#34;Get file size

        Returns:
            file size
        &#34;&#34;&#34;
        return len(self.content)

    @property
    def base64(self) -&gt; bytes:
        return b64encode(self.content)

    @classmethod
    def read(cls, file_name: str, mode=&#39;rb&#39;) -&gt; &#39;File&#39;:
        &#34;&#34;&#34;Read content of the file

        Args:
            file_name: file name in string format
            mode: specifies the mode in which the file is opened

        Returns:
            File
        &#34;&#34;&#34;
        with open(file_name, mode) as f:
            return cls(f)

    def save(self, path: str) -&gt; None:
        &#34;&#34;&#34;Save content in file

        Args:
            path: path to the file

        Returns:

        &#34;&#34;&#34;
        _path = path
        if os.path.isdir(path):
            _path = os.path.join(path, self.name)

        with open(_path, &#39;wb&#39;) as f:
            f.write(self.content)</code></pre>
</details>
</section>
<section>
</section>
<section>
</section>
<section>
</section>
<section>
<h2 class="section-title" id="header-classes">Classes</h2>
<dl>
<dt id="signals_notebook.common_types.Ancestors"><code class="flex name class">
<span>class <span class="ident">Ancestors</span></span>
<span>(</span><span>**data: Any)</span>
</code></dt>
<dd>
<div class="desc"><p>Create a new model by parsing and validating input data from keyword arguments.</p>
<p>Raises ValidationError if the input data cannot be parsed to form a valid model.</p></div>
<details class="source">
<summary>
<span>Expand source code</span>
</summary>
<pre><code class="python">class Ancestors(DataList[EntityShortDescription]):
    pass</code></pre>
</details>
<h3>Ancestors</h3>
<ul class="hlist">
<li><a title="signals_notebook.common_types.DataList[EntityShortDescription]" href="#signals_notebook.common_types.DataList[EntityShortDescription]">DataList[EntityShortDescription]</a></li>
<li><a title="signals_notebook.common_types.DataList" href="#signals_notebook.common_types.DataList">DataList</a></li>
<li>pydantic.generics.GenericModel</li>
<li>pydantic.main.BaseModel</li>
<li>pydantic.utils.Representation</li>
<li>typing.Generic</li>
</ul>
<h3>Class variables</h3>
<dl>
<dt id="signals_notebook.common_types.Ancestors.data"><code class="name">var <span class="ident">data</span> : List[<a title="signals_notebook.common_types.EntityShortDescription" href="#signals_notebook.common_types.EntityShortDescription">EntityShortDescription</a>]</code></dt>
<dd>
<div class="desc"></div>
</dd>
</dl>
</dd>
<dt id="signals_notebook.common_types.AttrID"><code class="flex name class">
<span>class <span class="ident">AttrID</span></span>
<span>(</span><span>content: Any, validate: bool = True)</span>
</code></dt>
<dd>
<div class="desc"><p>Attribute ID</p></div>
<details class="source">
<summary>
<span>Expand source code</span>
</summary>
<pre><code class="python">class AttrID(str):
    &#34;&#34;&#34;Attribute ID

    &#34;&#34;&#34;
    def __new__(cls, content: Any, validate: bool = True):
        if validate:
            cls.validate(content)
        return str.__new__(cls, content)

    @classmethod
    def __get_validators__(cls):
        yield cls.validate

    @classmethod
    def validate(cls, v: Any):
        &#34;&#34;&#34;Validate Attribute ID

        Args:
            v: Attribute ID

        Returns:

        &#34;&#34;&#34;
        if not isinstance(v, str):
            log.error(&#39;%s is not instance of str&#39;, v)
            raise EIDError(value=v)

        try:
            _type, _id = v.split(&#39;:&#39;)
            int(_id)
        except ValueError:
            log.exception(&#39;Cannot get id and type from value&#39;)
            raise EIDError(value=v)

        if _type != ObjectType.ATTRIBUTE:
            log.error(&#39;Type: %s is not the same with %s&#39;, _type, ObjectType.ATTRIBUTE)
            raise EIDError(value=v)

        return cls(v, validate=False)

    @property
    def type(self) -&gt; ObjectType:
        &#34;&#34;&#34;Get one of the object types

        Returns:
            ObjectType
        &#34;&#34;&#34;
        _type, _ = self.split(&#39;:&#39;)
        return ObjectType(_type)

    @property
    def id(self) -&gt; int:
        &#34;&#34;&#34;Get id of object type

        Returns:
            int id
        &#34;&#34;&#34;
        _, _id = self.split(&#39;:&#39;)
        return int(_id)</code></pre>
</details>
<h3>Ancestors</h3>
<ul class="hlist">
<li>builtins.str</li>
</ul>
<h3>Static methods</h3>
<dl>
<dt id="signals_notebook.common_types.AttrID.validate"><code class="name flex">
<span>def <span class="ident">validate</span></span>(<span>v: Any)</span>
</code></dt>
<dd>
<div class="desc"><p>Validate Attribute ID</p>
<h2 id="args">Args</h2>
<dl>
<dt><strong><code>v</code></strong></dt>
<dd>Attribute ID</dd>
</dl>
<p>Returns:</p></div>
<details class="source">
<summary>
<span>Expand source code</span>
</summary>
<pre><code class="python">@classmethod
def validate(cls, v: Any):
    &#34;&#34;&#34;Validate Attribute ID

    Args:
        v: Attribute ID

    Returns:

    &#34;&#34;&#34;
    if not isinstance(v, str):
        log.error(&#39;%s is not instance of str&#39;, v)
        raise EIDError(value=v)

    try:
        _type, _id = v.split(&#39;:&#39;)
        int(_id)
    except ValueError:
        log.exception(&#39;Cannot get id and type from value&#39;)
        raise EIDError(value=v)

    if _type != ObjectType.ATTRIBUTE:
        log.error(&#39;Type: %s is not the same with %s&#39;, _type, ObjectType.ATTRIBUTE)
        raise EIDError(value=v)

    return cls(v, validate=False)</code></pre>
</details>
</dd>
</dl>
<h3>Instance variables</h3>
<dl>
<dt id="signals_notebook.common_types.AttrID.id"><code class="name">var <span class="ident">id</span> : int</code></dt>
<dd>
<div class="desc"><p>Get id of object type</p>
<h2 id="returns">Returns</h2>
<p>int id</p></div>
<details class="source">
<summary>
<span>Expand source code</span>
</summary>
<pre><code class="python">@property
def id(self) -&gt; int:
    &#34;&#34;&#34;Get id of object type

    Returns:
        int id
    &#34;&#34;&#34;
    _, _id = self.split(&#39;:&#39;)
    return int(_id)</code></pre>
</details>
</dd>
<dt id="signals_notebook.common_types.AttrID.type"><code class="name">var <span class="ident">type</span> : <a title="signals_notebook.common_types.ObjectType" href="#signals_notebook.common_types.ObjectType">ObjectType</a></code></dt>
<dd>
<div class="desc"><p>Get one of the object types</p>
<h2 id="returns">Returns</h2>
<p>ObjectType</p></div>
<details class="source">
<summary>
<span>Expand source code</span>
</summary>
<pre><code class="python">@property
def type(self) -&gt; ObjectType:
    &#34;&#34;&#34;Get one of the object types

    Returns:
        ObjectType
    &#34;&#34;&#34;
    _type, _ = self.split(&#39;:&#39;)
    return ObjectType(_type)</code></pre>
</details>
</dd>
</dl>
</dd>
<dt id="signals_notebook.common_types.ChemicalDrawingFormat"><code class="flex name class">
<span>class <span class="ident">ChemicalDrawingFormat</span></span>
<span>(</span><span>value, names=None, *, module=None, qualname=None, type=None, start=1)</span>
</code></dt>
<dd>
<div class="desc"><p>An enumeration.</p></div>
<details class="source">
<summary>
<span>Expand source code</span>
</summary>
<pre><code class="python">class ChemicalDrawingFormat(str, Enum):
    CDXML = &#39;cdxml&#39;
    SVG = &#39;svg&#39;
    MOL = &#39;mol&#39;
    MOL3000 = &#39;mol-v3000&#39;
    SMILES = &#39;smiles&#39;</code></pre>
</details>
<h3>Ancestors</h3>
<ul class="hlist">
<li>builtins.str</li>
<li>enum.Enum</li>
</ul>
<h3>Class variables</h3>
<dl>
<dt id="signals_notebook.common_types.ChemicalDrawingFormat.CDXML"><code class="name">var <span class="ident">CDXML</span></code></dt>
<dd>
<div class="desc"></div>
</dd>
<dt id="signals_notebook.common_types.ChemicalDrawingFormat.MOL"><code class="name">var <span class="ident">MOL</span></code></dt>
<dd>
<div class="desc"></div>
</dd>
<dt id="signals_notebook.common_types.ChemicalDrawingFormat.MOL3000"><code class="name">var <span class="ident">MOL3000</span></code></dt>
<dd>
<div class="desc"></div>
</dd>
<dt id="signals_notebook.common_types.ChemicalDrawingFormat.SMILES"><code class="name">var <span class="ident">SMILES</span></code></dt>
<dd>
<div class="desc"></div>
</dd>
<dt id="signals_notebook.common_types.ChemicalDrawingFormat.SVG"><code class="name">var <span class="ident">SVG</span></code></dt>
<dd>
<div class="desc"></div>
</dd>
</dl>
</dd>
<dt id="signals_notebook.common_types.DataList"><code class="flex name class">
<span>class <span class="ident">DataList</span></span>
<span>(</span><span>**data: Any)</span>
</code></dt>
<dd>
<div class="desc"><p>Create a new model by parsing and validating input data from keyword arguments.</p>
<p>Raises ValidationError if the input data cannot be parsed to form a valid model.</p></div>
<details class="source">
<summary>
<span>Expand source code</span>
</summary>
<pre><code class="python">class DataList(GenericModel, Generic[AnyModel]):
    data: List[AnyModel]</code></pre>
</details>
<h3>Ancestors</h3>
<ul class="hlist">
<li>pydantic.generics.GenericModel</li>
<li>pydantic.main.BaseModel</li>
<li>pydantic.utils.Representation</li>
<li>typing.Generic</li>
</ul>
<h3>Subclasses</h3>
<ul class="hlist">
<li><a title="signals_notebook.common_types.DataList[EntityShortDescription]" href="#signals_notebook.common_types.DataList[EntityShortDescription]">DataList[EntityShortDescription]</a></li>
<li><a title="signals_notebook.entities.tables.table.DataList[ChangeRowRequest]" href="entities/tables/table.html#signals_notebook.entities.tables.table.DataList[ChangeRowRequest]">DataList[ChangeRowRequest]</a></li>
</ul>
<h3>Class variables</h3>
<dl>
<dt id="signals_notebook.common_types.DataList.data"><code class="name">var <span class="ident">data</span> : List[~AnyModel]</code></dt>
<dd>
<div class="desc"></div>
</dd>
</dl>
</dd>
<dt id="signals_notebook.common_types.DataList[EntityShortDescription]"><code class="flex name class">
<span>class <span class="ident">DataList[EntityShortDescription]</span></span>
<span>(</span><span>**data: Any)</span>
</code></dt>
<dd>
<div class="desc"><p>Create a new model by parsing and validating input data from keyword arguments.</p>
<p>Raises ValidationError if the input data cannot be parsed to form a valid model.</p></div>
<h3>Ancestors</h3>
<ul class="hlist">
<li><a title="signals_notebook.common_types.DataList" href="#signals_notebook.common_types.DataList">DataList</a></li>
<li>pydantic.generics.GenericModel</li>
<li>pydantic.main.BaseModel</li>
<li>pydantic.utils.Representation</li>
<li>typing.Generic</li>
</ul>
<h3>Subclasses</h3>
<ul class="hlist">
<li><a title="signals_notebook.common_types.Ancestors" href="#signals_notebook.common_types.Ancestors">Ancestors</a></li>
</ul>
<h3>Class variables</h3>
<dl>
<dt id="signals_notebook.common_types.DataList[EntityShortDescription].Config"><code class="name">var <span class="ident">Config</span></code></dt>
<dd>
<div class="desc"></div>
</dd>
<dt id="signals_notebook.common_types.DataList[EntityShortDescription].data"><code class="name">var <span class="ident">data</span> : List[<a title="signals_notebook.common_types.EntityShortDescription" href="#signals_notebook.common_types.EntityShortDescription">EntityShortDescription</a>]</code></dt>
<dd>
<div class="desc"></div>
</dd>
</dl>
</dd>
<dt id="signals_notebook.common_types.DataObject"><code class="flex name class">
<span>class <span class="ident">DataObject</span></span>
<span>(</span><span>**data: Any)</span>
</code></dt>
<dd>
<div class="desc"><p>Create a new model by parsing and validating input data from keyword arguments.</p>
<p>Raises ValidationError if the input data cannot be parsed to form a valid model.</p></div>
<details class="source">
<summary>
<span>Expand source code</span>
</summary>
<pre><code class="python">class DataObject(GenericModel, Generic[AnyModel]):
    data: AnyModel</code></pre>
</details>
<h3>Ancestors</h3>
<ul class="hlist">
<li>pydantic.generics.GenericModel</li>
<li>pydantic.main.BaseModel</li>
<li>pydantic.utils.Representation</li>
<li>typing.Generic</li>
</ul>
<h3>Subclasses</h3>
<ul class="hlist">
<li>pydantic.generics.DataObject[_RequestBody]</li>
<li>pydantic.generics.DataObject[_RequestBody]</li>
<li>pydantic.generics.DataObject[_RequestBody]</li>
<li>pydantic.generics.DataObject[_SampleRequestBody]</li>
<li>pydantic.generics.DataObject[_SubExperimentRequestBody]</li>
<li><a title="signals_notebook.common_types.DataObject[EntityShortDescription]" href="#signals_notebook.common_types.DataObject[EntityShortDescription]">DataObject[EntityShortDescription]</a></li>
<li><a title="signals_notebook.common_types.EntityCreationRequestPayload" href="#signals_notebook.common_types.EntityCreationRequestPayload">EntityCreationRequestPayload</a></li>
</ul>
<h3>Class variables</h3>
<dl>
<dt id="signals_notebook.common_types.DataObject.data"><code class="name">var <span class="ident">data</span> : ~AnyModel</code></dt>
<dd>
<div class="desc"></div>
</dd>
</dl>
</dd>
<dt id="signals_notebook.common_types.DataObject[EntityShortDescription]"><code class="flex name class">
<span>class <span class="ident">DataObject[EntityShortDescription]</span></span>
<span>(</span><span>**data: Any)</span>
</code></dt>
<dd>
<div class="desc"><p>Create a new model by parsing and validating input data from keyword arguments.</p>
<p>Raises ValidationError if the input data cannot be parsed to form a valid model.</p></div>
<h3>Ancestors</h3>
<ul class="hlist">
<li><a title="signals_notebook.common_types.DataObject" href="#signals_notebook.common_types.DataObject">DataObject</a></li>
<li>pydantic.generics.GenericModel</li>
<li>pydantic.main.BaseModel</li>
<li>pydantic.utils.Representation</li>
<li>typing.Generic</li>
</ul>
<h3>Subclasses</h3>
<ul class="hlist">
<li><a title="signals_notebook.common_types.Template" href="#signals_notebook.common_types.Template">Template</a></li>
</ul>
<h3>Class variables</h3>
<dl>
<dt id="signals_notebook.common_types.DataObject[EntityShortDescription].Config"><code class="name">var <span class="ident">Config</span></code></dt>
<dd>
<div class="desc"></div>
</dd>
<dt id="signals_notebook.common_types.DataObject[EntityShortDescription].data"><code class="name">var <span class="ident">data</span> : <a title="signals_notebook.common_types.EntityShortDescription" href="#signals_notebook.common_types.EntityShortDescription">EntityShortDescription</a></code></dt>
<dd>
<div class="desc"></div>
</dd>
</dl>
</dd>
<dt id="signals_notebook.common_types.EID"><code class="flex name class">
<span>class <span class="ident">EID</span></span>
<span>(</span><span>content: Any, validate: bool = True)</span>
</code></dt>
<dd>
<div class="desc"><p>Entity ID</p></div>
<details class="source">
<summary>
<span>Expand source code</span>
</summary>
<pre><code class="python">class EID(str):
    &#34;&#34;&#34;Entity ID

    &#34;&#34;&#34;
    def __new__(cls, content: Any, validate: bool = True):
        if validate:
            cls.validate(content)
        return str.__new__(cls, content)

    @classmethod
    def __get_validators__(cls):
        yield cls.validate

    @classmethod
    def validate(cls, v: Any):
        &#34;&#34;&#34;Validate Entity ID

        Args:
            v: Entity ID

        Returns:

        &#34;&#34;&#34;
        if not isinstance(v, str):
            log.error(&#39;%s is not instance of str&#39;, v)
            raise EIDError(value=v)

        try:
            _type, _id = v.split(&#39;:&#39;)
            UUID(_id)
        except ValueError:
            log.exception(&#39;Cannot get id and type from value&#39;)
            raise EIDError(value=v)

        return cls(v, validate=False)

    @property
    def type(self) -&gt; Union[EntityType, str]:
        &#34;&#34;&#34;Get entity type

        Returns:
            One of the entity types
        &#34;&#34;&#34;
        _type, _ = self.split(&#39;:&#39;)
        try:
            return EntityType(_type)
        except ValueError:
            log.exception(&#39;Cannot get type: %s. There is no the same type in program&#39;, _type)
            return _type

    @property
    def id(self) -&gt; UUID:
        &#34;&#34;&#34;Get UUID

        Returns:
            UUID
        &#34;&#34;&#34;
        _, _id = self.split(&#39;:&#39;)
        return UUID(_id)</code></pre>
</details>
<h3>Ancestors</h3>
<ul class="hlist">
<li>builtins.str</li>
</ul>
<h3>Static methods</h3>
<dl>
<dt id="signals_notebook.common_types.EID.validate"><code class="name flex">
<span>def <span class="ident">validate</span></span>(<span>v: Any)</span>
</code></dt>
<dd>
<div class="desc"><p>Validate Entity ID</p>
<h2 id="args">Args</h2>
<dl>
<dt><strong><code>v</code></strong></dt>
<dd>Entity ID</dd>
</dl>
<p>Returns:</p></div>
<details class="source">
<summary>
<span>Expand source code</span>
</summary>
<pre><code class="python">@classmethod
def validate(cls, v: Any):
    &#34;&#34;&#34;Validate Entity ID

    Args:
        v: Entity ID

    Returns:

    &#34;&#34;&#34;
    if not isinstance(v, str):
        log.error(&#39;%s is not instance of str&#39;, v)
        raise EIDError(value=v)

    try:
        _type, _id = v.split(&#39;:&#39;)
        UUID(_id)
    except ValueError:
        log.exception(&#39;Cannot get id and type from value&#39;)
        raise EIDError(value=v)

    return cls(v, validate=False)</code></pre>
</details>
</dd>
</dl>
<h3>Instance variables</h3>
<dl>
<dt id="signals_notebook.common_types.EID.id"><code class="name">var <span class="ident">id</span> : uuid.UUID</code></dt>
<dd>
<div class="desc"><p>Get UUID</p>
<h2 id="returns">Returns</h2>
<p>UUID</p></div>
<details class="source">
<summary>
<span>Expand source code</span>
</summary>
<pre><code class="python">@property
def id(self) -&gt; UUID:
    &#34;&#34;&#34;Get UUID

    Returns:
        UUID
    &#34;&#34;&#34;
    _, _id = self.split(&#39;:&#39;)
    return UUID(_id)</code></pre>
</details>
</dd>
<dt id="signals_notebook.common_types.EID.type"><code class="name">var <span class="ident">type</span> : Union[<a title="signals_notebook.common_types.EntityType" href="#signals_notebook.common_types.EntityType">EntityType</a>, str]</code></dt>
<dd>
<div class="desc"><p>Get entity type</p>
<h2 id="returns">Returns</h2>
<p>One of the entity types</p></div>
<details class="source">
<summary>
<span>Expand source code</span>
</summary>
<pre><code class="python">@property
def type(self) -&gt; Union[EntityType, str]:
    &#34;&#34;&#34;Get entity type

    Returns:
        One of the entity types
    &#34;&#34;&#34;
    _type, _ = self.split(&#39;:&#39;)
    try:
        return EntityType(_type)
    except ValueError:
        log.exception(&#39;Cannot get type: %s. There is no the same type in program&#39;, _type)
        return _type</code></pre>
</details>
</dd>
</dl>
</dd>
<dt id="signals_notebook.common_types.EntityCreationRequestPayload"><code class="flex name class">
<span>class <span class="ident">EntityCreationRequestPayload</span></span>
<span>(</span><span>**data: Any)</span>
</code></dt>
<dd>
<div class="desc"><p>Create a new model by parsing and validating input data from keyword arguments.</p>
<p>Raises ValidationError if the input data cannot be parsed to form a valid model.</p></div>
<details class="source">
<summary>
<span>Expand source code</span>
</summary>
<pre><code class="python">class EntityCreationRequestPayload(DataObject[AnyModel], Generic[AnyModel]):
    pass</code></pre>
</details>
<h3>Ancestors</h3>
<ul class="hlist">
<li><a title="signals_notebook.common_types.DataObject" href="#signals_notebook.common_types.DataObject">DataObject</a></li>
<li>pydantic.generics.GenericModel</li>
<li>pydantic.main.BaseModel</li>
<li>pydantic.utils.Representation</li>
<li>typing.Generic</li>
</ul>
<h3>Subclasses</h3>
<ul class="hlist">
<li><a title="signals_notebook.entities.experiment.EntityCreationRequestPayload[_RequestBody]" href="entities/experiment.html#signals_notebook.entities.experiment.EntityCreationRequestPayload[_RequestBody]">EntityCreationRequestPayload[_RequestBody]</a></li>
<li><a title="signals_notebook.entities.notebook.EntityCreationRequestPayload[_RequestBody]" href="entities/notebook.html#signals_notebook.entities.notebook.EntityCreationRequestPayload[_RequestBody]">EntityCreationRequestPayload[_RequestBody]</a></li>
<li><a title="signals_notebook.entities.parallel_experiment.parallel_experiment.EntityCreationRequestPayload[_RequestBody]" href="entities/parallel_experiment/parallel_experiment.html#signals_notebook.entities.parallel_experiment.parallel_experiment.EntityCreationRequestPayload[_RequestBody]">EntityCreationRequestPayload[_RequestBody]</a></li>
<li><a title="signals_notebook.entities.parallel_experiment.sub_experiment.EntityCreationRequestPayload[_SubExperimentRequestBody]" href="entities/parallel_experiment/sub_experiment.html#signals_notebook.entities.parallel_experiment.sub_experiment.EntityCreationRequestPayload[_SubExperimentRequestBody]">EntityCreationRequestPayload[_SubExperimentRequestBody]</a></li>
<li><a title="signals_notebook.entities.samples.sample.EntityCreationRequestPayload[_SampleRequestBody]" href="entities/samples/sample.html#signals_notebook.entities.samples.sample.EntityCreationRequestPayload[_SampleRequestBody]">EntityCreationRequestPayload[_SampleRequestBody]</a></li>
</ul>
<h3>Class variables</h3>
<dl>
<dt id="signals_notebook.common_types.EntityCreationRequestPayload.data"><code class="name">var <span class="ident">data</span> : ~AnyModel</code></dt>
<dd>
<div class="desc"></div>
</dd>
</dl>
</dd>
<dt id="signals_notebook.common_types.EntityShortDescription"><code class="flex name class">
<span>class <span class="ident">EntityShortDescription</span></span>
<span>(</span><span>**data: Any)</span>
</code></dt>
<dd>
<div class="desc"><p>Create a new model by parsing and validating input data from keyword arguments.</p>
<p>Raises ValidationError if the input data cannot be parsed to form a valid model.</p></div>
<details class="source">
<summary>
<span>Expand source code</span>
</summary>
<pre><code class="python">class EntityShortDescription(BaseModel):
    type: Union[EntityType, str]
    id: EID</code></pre>
</details>
<h3>Ancestors</h3>
<ul class="hlist">
<li>pydantic.main.BaseModel</li>
<li>pydantic.utils.Representation</li>
</ul>
<h3>Class variables</h3>
<dl>
<dt id="signals_notebook.common_types.EntityShortDescription.id"><code class="name">var <span class="ident">id</span> : <a title="signals_notebook.common_types.EID" href="#signals_notebook.common_types.EID">EID</a></code></dt>
<dd>
<div class="desc"></div>
</dd>
<dt id="signals_notebook.common_types.EntityShortDescription.type"><code class="name">var <span class="ident">type</span> : Union[<a title="signals_notebook.common_types.EntityType" href="#signals_notebook.common_types.EntityType">EntityType</a>, str]</code></dt>
<dd>
<div class="desc"></div>
</dd>
</dl>
</dd>
<dt id="signals_notebook.common_types.EntityType"><code class="flex name class">
<span>class <span class="ident">EntityType</span></span>
<span>(</span><span>value, names=None, *, module=None, qualname=None, type=None, start=1)</span>
</code></dt>
<dd>
<div class="desc"><p>An enumeration.</p></div>
<details class="source">
<summary>
<span>Expand source code</span>
</summary>
<pre><code class="python">class EntityType(str, Enum):
    NOTEBOOK = &#39;journal&#39;
    EXPERIMENT = &#39;experiment&#39;
    TEXT = &#39;text&#39;
    CHEMICAL_DRAWING = &#39;chemicalDrawing&#39;
    GRID = &#39;grid&#39;
    ASSET = &#39;asset&#39;
    BIO_SEQUENCE = &#39;bioSequence&#39;
    UPLOADED_RESOURCE = &#39;uploadedResource&#39;
    IMAGE_RESOURCE = &#39;imageResource&#39;
    WORD = &#39;viewonly&#39;
    EXCEL = &#39;excel&#39;
    SAMPLE = &#39;sample&#39;
    SAMPLES_CONTAINER = &#39;samplesContainer&#39;
    POWER_POINT = &#39;presentation&#39;
    SPOTFIRE = &#39;spotfiredxp&#39;
    TODO_LIST = &#39;linkedTaskContainer&#39;
    TASK = &#39;task&#39;
    PLATE_CONTAINER = &#39;plateContainer&#39;
    MATERIAL_TABLE = &#39;materialsTable&#39;
    PARALLEL_EXPERIMENT = &#39;paraexp&#39;
    SUB_EXPERIMENT = &#39;parasubexp&#39;
    SUB_EXPERIMENT_SUMMARY = &#39;paragrid&#39;
    SUB_EXPERIMENT_LAYOUT = &#39;paraLayout&#39;</code></pre>
</details>
<h3>Ancestors</h3>
<ul class="hlist">
<li>builtins.str</li>
<li>enum.Enum</li>
</ul>
<h3>Class variables</h3>
<dl>
<dt id="signals_notebook.common_types.EntityType.ASSET"><code class="name">var <span class="ident">ASSET</span></code></dt>
<dd>
<div class="desc"></div>
</dd>
<dt id="signals_notebook.common_types.EntityType.BIO_SEQUENCE"><code class="name">var <span class="ident">BIO_SEQUENCE</span></code></dt>
<dd>
<div class="desc"></div>
</dd>
<dt id="signals_notebook.common_types.EntityType.CHEMICAL_DRAWING"><code class="name">var <span class="ident">CHEMICAL_DRAWING</span></code></dt>
<dd>
<div class="desc"></div>
</dd>
<dt id="signals_notebook.common_types.EntityType.EXCEL"><code class="name">var <span class="ident">EXCEL</span></code></dt>
<dd>
<div class="desc"></div>
</dd>
<dt id="signals_notebook.common_types.EntityType.EXPERIMENT"><code class="name">var <span class="ident">EXPERIMENT</span></code></dt>
<dd>
<div class="desc"></div>
</dd>
<dt id="signals_notebook.common_types.EntityType.GRID"><code class="name">var <span class="ident">GRID</span></code></dt>
<dd>
<div class="desc"></div>
</dd>
<dt id="signals_notebook.common_types.EntityType.IMAGE_RESOURCE"><code class="name">var <span class="ident">IMAGE_RESOURCE</span></code></dt>
<dd>
<div class="desc"></div>
</dd>
<dt id="signals_notebook.common_types.EntityType.MATERIAL_TABLE"><code class="name">var <span class="ident">MATERIAL_TABLE</span></code></dt>
<dd>
<div class="desc"></div>
</dd>
<dt id="signals_notebook.common_types.EntityType.NOTEBOOK"><code class="name">var <span class="ident">NOTEBOOK</span></code></dt>
<dd>
<div class="desc"></div>
</dd>
<dt id="signals_notebook.common_types.EntityType.PARALLEL_EXPERIMENT"><code class="name">var <span class="ident">PARALLEL_EXPERIMENT</span></code></dt>
<dd>
<div class="desc"></div>
</dd>
<dt id="signals_notebook.common_types.EntityType.PLATE_CONTAINER"><code class="name">var <span class="ident">PLATE_CONTAINER</span></code></dt>
<dd>
<div class="desc"></div>
</dd>
<dt id="signals_notebook.common_types.EntityType.POWER_POINT"><code class="name">var <span class="ident">POWER_POINT</span></code></dt>
<dd>
<div class="desc"></div>
</dd>
<dt id="signals_notebook.common_types.EntityType.SAMPLE"><code class="name">var <span class="ident">SAMPLE</span></code></dt>
<dd>
<div class="desc"></div>
</dd>
<dt id="signals_notebook.common_types.EntityType.SAMPLES_CONTAINER"><code class="name">var <span class="ident">SAMPLES_CONTAINER</span></code></dt>
<dd>
<div class="desc"></div>
</dd>
<dt id="signals_notebook.common_types.EntityType.SPOTFIRE"><code class="name">var <span class="ident">SPOTFIRE</span></code></dt>
<dd>
<div class="desc"></div>
</dd>
<dt id="signals_notebook.common_types.EntityType.SUB_EXPERIMENT"><code class="name">var <span class="ident">SUB_EXPERIMENT</span></code></dt>
<dd>
<div class="desc"></div>
</dd>
<dt id="signals_notebook.common_types.EntityType.SUB_EXPERIMENT_LAYOUT"><code class="name">var <span class="ident">SUB_EXPERIMENT_LAYOUT</span></code></dt>
<dd>
<div class="desc"></div>
</dd>
<dt id="signals_notebook.common_types.EntityType.SUB_EXPERIMENT_SUMMARY"><code class="name">var <span class="ident">SUB_EXPERIMENT_SUMMARY</span></code></dt>
<dd>
<div class="desc"></div>
</dd>
<dt id="signals_notebook.common_types.EntityType.TASK"><code class="name">var <span class="ident">TASK</span></code></dt>
<dd>
<div class="desc"></div>
</dd>
<dt id="signals_notebook.common_types.EntityType.TEXT"><code class="name">var <span class="ident">TEXT</span></code></dt>
<dd>
<div class="desc"></div>
</dd>
<dt id="signals_notebook.common_types.EntityType.TODO_LIST"><code class="name">var <span class="ident">TODO_LIST</span></code></dt>
<dd>
<div class="desc"></div>
</dd>
<dt id="signals_notebook.common_types.EntityType.UPLOADED_RESOURCE"><code class="name">var <span class="ident">UPLOADED_RESOURCE</span></code></dt>
<dd>
<div class="desc"></div>
</dd>
<dt id="signals_notebook.common_types.EntityType.WORD"><code class="name">var <span class="ident">WORD</span></code></dt>
<dd>
<div class="desc"></div>
</dd>
</dl>
</dd>
<dt id="signals_notebook.common_types.File"><code class="flex name class">
<span>class <span class="ident">File</span></span>
<span>(</span><span>f=None, **kwargs)</span>
</code></dt>
<dd>
<div class="desc"><p>Create a new model by parsing and validating input data from keyword arguments.</p>
<p>Raises ValidationError if the input data cannot be parsed to form a valid model.</p></div>
<details class="source">
<summary>
<span>Expand source code</span>
</summary>
<pre><code class="python">class File(BaseModel):
    name: str
    content: bytes
    content_type: str

    def __init__(self, f=None, **kwargs):
        if f:
            name = os.path.basename(f.name)
            content = f.read()
            content_type, _ = mimetypes.guess_type(name)

            super().__init__(name=name, content=content, content_type=content_type)
        else:
            super().__init__(**kwargs)

    @property
    def size(self) -&gt; int:
        &#34;&#34;&#34;Get file size

        Returns:
            file size
        &#34;&#34;&#34;
        return len(self.content)

    @property
    def base64(self) -&gt; bytes:
        return b64encode(self.content)

    @classmethod
    def read(cls, file_name: str, mode=&#39;rb&#39;) -&gt; &#39;File&#39;:
        &#34;&#34;&#34;Read content of the file

        Args:
            file_name: file name in string format
            mode: specifies the mode in which the file is opened

        Returns:
            File
        &#34;&#34;&#34;
        with open(file_name, mode) as f:
            return cls(f)

    def save(self, path: str) -&gt; None:
        &#34;&#34;&#34;Save content in file

        Args:
            path: path to the file

        Returns:

        &#34;&#34;&#34;
        _path = path
        if os.path.isdir(path):
            _path = os.path.join(path, self.name)

        with open(_path, &#39;wb&#39;) as f:
            f.write(self.content)</code></pre>
</details>
<h3>Ancestors</h3>
<ul class="hlist">
<li>pydantic.main.BaseModel</li>
<li>pydantic.utils.Representation</li>
</ul>
<h3>Class variables</h3>
<dl>
<dt id="signals_notebook.common_types.File.content"><code class="name">var <span class="ident">content</span> : bytes</code></dt>
<dd>
<div class="desc"></div>
</dd>
<dt id="signals_notebook.common_types.File.content_type"><code class="name">var <span class="ident">content_type</span> : str</code></dt>
<dd>
<div class="desc"></div>
</dd>
<dt id="signals_notebook.common_types.File.name"><code class="name">var <span class="ident">name</span> : str</code></dt>
<dd>
<div class="desc"></div>
</dd>
</dl>
<h3>Static methods</h3>
<dl>
<dt id="signals_notebook.common_types.File.read"><code class="name flex">
<span>def <span class="ident">read</span></span>(<span>file_name: str, mode='rb') ‑> <a title="signals_notebook.common_types.File" href="#signals_notebook.common_types.File">File</a></span>
</code></dt>
<dd>
<div class="desc"><p>Read content of the file</p>
<h2 id="args">Args</h2>
<dl>
<dt><strong><code>file_name</code></strong></dt>
<dd>file name in string format</dd>
<dt><strong><code>mode</code></strong></dt>
<dd>specifies the mode in which the file is opened</dd>
</dl>
<h2 id="returns">Returns</h2>
<p>File</p></div>
<details class="source">
<summary>
<span>Expand source code</span>
</summary>
<pre><code class="python">@classmethod
def read(cls, file_name: str, mode=&#39;rb&#39;) -&gt; &#39;File&#39;:
    &#34;&#34;&#34;Read content of the file

    Args:
        file_name: file name in string format
        mode: specifies the mode in which the file is opened

    Returns:
        File
    &#34;&#34;&#34;
    with open(file_name, mode) as f:
        return cls(f)</code></pre>
</details>
</dd>
</dl>
<h3>Instance variables</h3>
<dl>
<dt id="signals_notebook.common_types.File.base64"><code class="name">var <span class="ident">base64</span> : bytes</code></dt>
<dd>
<div class="desc"></div>
<details class="source">
<summary>
<span>Expand source code</span>
</summary>
<pre><code class="python">@property
def base64(self) -&gt; bytes:
    return b64encode(self.content)</code></pre>
</details>
</dd>
<dt id="signals_notebook.common_types.File.size"><code class="name">var <span class="ident">size</span> : int</code></dt>
<dd>
<div class="desc"><p>Get file size</p>
<h2 id="returns">Returns</h2>
<p>file size</p></div>
<details class="source">
<summary>
<span>Expand source code</span>
</summary>
<pre><code class="python">@property
def size(self) -&gt; int:
    &#34;&#34;&#34;Get file size

    Returns:
        file size
    &#34;&#34;&#34;
    return len(self.content)</code></pre>
</details>
</dd>
</dl>
<h3>Methods</h3>
<dl>
<dt id="signals_notebook.common_types.File.save"><code class="name flex">
<span>def <span class="ident">save</span></span>(<span>self, path: str) ‑> None</span>
</code></dt>
<dd>
<div class="desc"><p>Save content in file</p>
<h2 id="args">Args</h2>
<dl>
<dt><strong><code>path</code></strong></dt>
<dd>path to the file</dd>
</dl>
<p>Returns:</p></div>
<details class="source">
<summary>
<span>Expand source code</span>
</summary>
<pre><code class="python">def save(self, path: str) -&gt; None:
    &#34;&#34;&#34;Save content in file

    Args:
        path: path to the file

    Returns:

    &#34;&#34;&#34;
    _path = path
    if os.path.isdir(path):
        _path = os.path.join(path, self.name)

    with open(_path, &#39;wb&#39;) as f:
        f.write(self.content)</code></pre>
</details>
</dd>
</dl>
</dd>
<dt id="signals_notebook.common_types.Links"><code class="flex name class">
<span>class <span class="ident">Links</span></span>
<span>(</span><span>**data: Any)</span>
</code></dt>
<dd>
<div class="desc"><p>Create a new model by parsing and validating input data from keyword arguments.</p>
<p>Raises ValidationError if the input data cannot be parsed to form a valid model.</p></div>
<details class="source">
<summary>
<span>Expand source code</span>
</summary>
<pre><code class="python">class Links(BaseModel):
    self: HttpUrl
    first: Optional[HttpUrl] = None
    next: Optional[HttpUrl] = None
    prev: Optional[HttpUrl] = None

    @validator(&#39;*&#39;, pre=True)
    def escape_spaces(cls, v: Optional[str]) -&gt; Optional[str]:
        &#34;&#34;&#34;Replace all spaces

        Args:
            v: value

        Returns:
            value with replaced spaces
        &#34;&#34;&#34;
        if v is not None:
            return v.replace(&#39; &#39;, &#39;%20&#39;)

        return v</code></pre>
</details>
<h3>Ancestors</h3>
<ul class="hlist">
<li>pydantic.main.BaseModel</li>
<li>pydantic.utils.Representation</li>
</ul>
<h3>Class variables</h3>
<dl>
<dt id="signals_notebook.common_types.Links.first"><code class="name">var <span class="ident">first</span> : Optional[pydantic.networks.HttpUrl]</code></dt>
<dd>
<div class="desc"></div>
</dd>
<dt id="signals_notebook.common_types.Links.next"><code class="name">var <span class="ident">next</span> : Optional[pydantic.networks.HttpUrl]</code></dt>
<dd>
<div class="desc"></div>
</dd>
<dt id="signals_notebook.common_types.Links.prev"><code class="name">var <span class="ident">prev</span> : Optional[pydantic.networks.HttpUrl]</code></dt>
<dd>
<div class="desc"></div>
</dd>
<dt id="signals_notebook.common_types.Links.self"><code class="name">var <span class="ident">self</span> : pydantic.networks.HttpUrl</code></dt>
<dd>
<div class="desc"></div>
</dd>
</dl>
<h3>Static methods</h3>
<dl>
<dt id="signals_notebook.common_types.Links.escape_spaces"><code class="name flex">
<span>def <span class="ident">escape_spaces</span></span>(<span>v: Optional[str]) ‑> Optional[str]</span>
</code></dt>
<dd>
<div class="desc"><p>Replace all spaces</p>
<h2 id="args">Args</h2>
<dl>
<dt><strong><code>v</code></strong></dt>
<dd>value</dd>
</dl>
<h2 id="returns">Returns</h2>
<p>value with replaced spaces</p></div>
<details class="source">
<summary>
<span>Expand source code</span>
</summary>
<pre><code class="python">@validator(&#39;*&#39;, pre=True)
def escape_spaces(cls, v: Optional[str]) -&gt; Optional[str]:
    &#34;&#34;&#34;Replace all spaces

    Args:
        v: value

    Returns:
        value with replaced spaces
    &#34;&#34;&#34;
    if v is not None:
        return v.replace(&#39; &#39;, &#39;%20&#39;)

    return v</code></pre>
</details>
</dd>
</dl>
</dd>
<dt id="signals_notebook.common_types.MID"><code class="flex name class">
<span>class <span class="ident">MID</span></span>
<span>(</span><span>content: Any, validate: bool = True)</span>
</code></dt>
<dd>
<div class="desc"><p>Material ID</p></div>
<details class="source">
<summary>
<span>Expand source code</span>
</summary>
<pre><code class="python">class MID(str):
    &#34;&#34;&#34;Material ID

    &#34;&#34;&#34;

    _id_pattern = re.compile(&#39;[0-9a-f]+&#39;, flags=re.IGNORECASE)

    def __new__(cls, content: Any, validate: bool = True):
        if validate:
            cls.validate(content)
        return str.__new__(cls, content)

    @classmethod
    def __get_validators__(cls):
        yield cls.validate

    @classmethod
    def validate(cls, v: Any):
        &#34;&#34;&#34;Validate Material ID

        Args:
            v: Material ID

        Returns:

        &#34;&#34;&#34;
        if not isinstance(v, str):
            log.error(&#39;%s is not instance of str&#39;, v)
            raise EIDError(value=v)

        try:
            _type, _id = v.split(&#39;:&#39;)
            MaterialType(_type)
        except ValueError:
            log.exception(&#39;Cannot get id and type from value&#39;)
            raise EIDError(value=v)

        if not cls._id_pattern.fullmatch(_id):
            log.error(&#39;ID: %s is not the same with %s pattern&#39;, _id, cls._id_pattern)
            raise EIDError(value=v)

        return cls(v, validate=False)

    @property
    def type(self) -&gt; MaterialType:
        &#34;&#34;&#34;Get one of the material types

        Returns:
            MaterialType
        &#34;&#34;&#34;
        _type, _ = self.split(&#39;:&#39;)
        return MaterialType(_type)

    @property
    def id(self) -&gt; str:
        &#34;&#34;&#34;Get id of material type

        Returns:
            str id
        &#34;&#34;&#34;
        _, _id = self.split(&#39;:&#39;)
        return _id</code></pre>
</details>
<h3>Ancestors</h3>
<ul class="hlist">
<li>builtins.str</li>
</ul>
<h3>Static methods</h3>
<dl>
<dt id="signals_notebook.common_types.MID.validate"><code class="name flex">
<span>def <span class="ident">validate</span></span>(<span>v: Any)</span>
</code></dt>
<dd>
<div class="desc"><p>Validate Material ID</p>
<h2 id="args">Args</h2>
<dl>
<dt><strong><code>v</code></strong></dt>
<dd>Material ID</dd>
</dl>
<p>Returns:</p></div>
<details class="source">
<summary>
<span>Expand source code</span>
</summary>
<pre><code class="python">@classmethod
def validate(cls, v: Any):
    &#34;&#34;&#34;Validate Material ID

    Args:
        v: Material ID

    Returns:

    &#34;&#34;&#34;
    if not isinstance(v, str):
        log.error(&#39;%s is not instance of str&#39;, v)
        raise EIDError(value=v)

    try:
        _type, _id = v.split(&#39;:&#39;)
        MaterialType(_type)
    except ValueError:
        log.exception(&#39;Cannot get id and type from value&#39;)
        raise EIDError(value=v)

    if not cls._id_pattern.fullmatch(_id):
        log.error(&#39;ID: %s is not the same with %s pattern&#39;, _id, cls._id_pattern)
        raise EIDError(value=v)

    return cls(v, validate=False)</code></pre>
</details>
</dd>
</dl>
<h3>Instance variables</h3>
<dl>
<dt id="signals_notebook.common_types.MID.id"><code class="name">var <span class="ident">id</span> : str</code></dt>
<dd>
<div class="desc"><p>Get id of material type</p>
<h2 id="returns">Returns</h2>
<p>str id</p></div>
<details class="source">
<summary>
<span>Expand source code</span>
</summary>
<pre><code class="python">@property
def id(self) -&gt; str:
    &#34;&#34;&#34;Get id of material type

    Returns:
        str id
    &#34;&#34;&#34;
    _, _id = self.split(&#39;:&#39;)
    return _id</code></pre>
</details>
</dd>
<dt id="signals_notebook.common_types.MID.type"><code class="name">var <span class="ident">type</span> : <a title="signals_notebook.common_types.MaterialType" href="#signals_notebook.common_types.MaterialType">MaterialType</a></code></dt>
<dd>
<div class="desc"><p>Get one of the material types</p>
<h2 id="returns">Returns</h2>
<p>MaterialType</p></div>
<details class="source">
<summary>
<span>Expand source code</span>
</summary>
<pre><code class="python">@property
def type(self) -&gt; MaterialType:
    &#34;&#34;&#34;Get one of the material types

    Returns:
        MaterialType
    &#34;&#34;&#34;
    _type, _ = self.split(&#39;:&#39;)
    return MaterialType(_type)</code></pre>
</details>
</dd>
</dl>
</dd>
<dt id="signals_notebook.common_types.MaterialType"><code class="flex name class">
<span>class <span class="ident">MaterialType</span></span>
<span>(</span><span>value, names=None, *, module=None, qualname=None, type=None, start=1)</span>
</code></dt>
<dd>
<div class="desc"><p>An enumeration.</p></div>
<details class="source">
<summary>
<span>Expand source code</span>
</summary>
<pre><code class="python">class MaterialType(str, Enum):
    LIBRARY = &#39;assetType&#39;
    ASSET = &#39;asset&#39;
    BATCH = &#39;batch&#39;</code></pre>
</details>
<h3>Ancestors</h3>
<ul class="hlist">
<li>builtins.str</li>
<li>enum.Enum</li>
</ul>
<h3>Class variables</h3>
<dl>
<dt id="signals_notebook.common_types.MaterialType.ASSET"><code class="name">var <span class="ident">ASSET</span></code></dt>
<dd>
<div class="desc"></div>
</dd>
<dt id="signals_notebook.common_types.MaterialType.BATCH"><code class="name">var <span class="ident">BATCH</span></code></dt>
<dd>
<div class="desc"></div>
</dd>
<dt id="signals_notebook.common_types.MaterialType.LIBRARY"><code class="name">var <span class="ident">LIBRARY</span></code></dt>
<dd>
<div class="desc"></div>
</dd>
</dl>
</dd>
<dt id="signals_notebook.common_types.ObjectType"><code class="flex name class">
<span>class <span class="ident">ObjectType</span></span>
<span>(</span><span>value, names=None, *, module=None, qualname=None, type=None, start=1)</span>
</code></dt>
<dd>
<div class="desc"><p>An enumeration.</p></div>
<details class="source">
<summary>
<span>Expand source code</span>
</summary>
<pre><code class="python">class ObjectType(str, Enum):
    ENTITY = &#39;entity&#39;
    ADT_ROW = &#39;adtRow&#39;
    COLUMN_DEFINITIONS = &#39;columnDefinitions&#39;
    MATERIAL = &#39;material&#39;
    ASSET_TYPE = &#39;assetType&#39;
    ATTRIBUTE = &#39;attribute&#39;
    STOICHIOMETRY = &#39;stoichiometry&#39;
    PROPERTY = &#39;property&#39;
    USER = &#39;user&#39;
    PROFILE = &#39;profile&#39;
    GROUP = &#39;group&#39;
    ROLE = &#39;role&#39;
    PLATE_ROW = &#39;plateRow&#39;
    ATTRIBUTE_OPTION = &#39;option&#39;
    CHOICE = &#39;choice&#39;
<<<<<<< HEAD
    CONTAINER = &#39;container&#39;</code></pre>
=======
    SUB_EXPERIMENT = &#39;subexpSummaryRow&#39;</code></pre>
>>>>>>> c0c6e6bb
</details>
<h3>Ancestors</h3>
<ul class="hlist">
<li>builtins.str</li>
<li>enum.Enum</li>
</ul>
<h3>Class variables</h3>
<dl>
<dt id="signals_notebook.common_types.ObjectType.ADT_ROW"><code class="name">var <span class="ident">ADT_ROW</span></code></dt>
<dd>
<div class="desc"></div>
</dd>
<dt id="signals_notebook.common_types.ObjectType.ASSET_TYPE"><code class="name">var <span class="ident">ASSET_TYPE</span></code></dt>
<dd>
<div class="desc"></div>
</dd>
<dt id="signals_notebook.common_types.ObjectType.ATTRIBUTE"><code class="name">var <span class="ident">ATTRIBUTE</span></code></dt>
<dd>
<div class="desc"></div>
</dd>
<dt id="signals_notebook.common_types.ObjectType.ATTRIBUTE_OPTION"><code class="name">var <span class="ident">ATTRIBUTE_OPTION</span></code></dt>
<dd>
<div class="desc"></div>
</dd>
<dt id="signals_notebook.common_types.ObjectType.CHOICE"><code class="name">var <span class="ident">CHOICE</span></code></dt>
<dd>
<div class="desc"></div>
</dd>
<dt id="signals_notebook.common_types.ObjectType.COLUMN_DEFINITIONS"><code class="name">var <span class="ident">COLUMN_DEFINITIONS</span></code></dt>
<dd>
<div class="desc"></div>
</dd>
<dt id="signals_notebook.common_types.ObjectType.CONTAINER"><code class="name">var <span class="ident">CONTAINER</span></code></dt>
<dd>
<div class="desc"></div>
</dd>
<dt id="signals_notebook.common_types.ObjectType.ENTITY"><code class="name">var <span class="ident">ENTITY</span></code></dt>
<dd>
<div class="desc"></div>
</dd>
<dt id="signals_notebook.common_types.ObjectType.GROUP"><code class="name">var <span class="ident">GROUP</span></code></dt>
<dd>
<div class="desc"></div>
</dd>
<dt id="signals_notebook.common_types.ObjectType.MATERIAL"><code class="name">var <span class="ident">MATERIAL</span></code></dt>
<dd>
<div class="desc"></div>
</dd>
<dt id="signals_notebook.common_types.ObjectType.PLATE_ROW"><code class="name">var <span class="ident">PLATE_ROW</span></code></dt>
<dd>
<div class="desc"></div>
</dd>
<dt id="signals_notebook.common_types.ObjectType.PROFILE"><code class="name">var <span class="ident">PROFILE</span></code></dt>
<dd>
<div class="desc"></div>
</dd>
<dt id="signals_notebook.common_types.ObjectType.PROPERTY"><code class="name">var <span class="ident">PROPERTY</span></code></dt>
<dd>
<div class="desc"></div>
</dd>
<dt id="signals_notebook.common_types.ObjectType.ROLE"><code class="name">var <span class="ident">ROLE</span></code></dt>
<dd>
<div class="desc"></div>
</dd>
<dt id="signals_notebook.common_types.ObjectType.STOICHIOMETRY"><code class="name">var <span class="ident">STOICHIOMETRY</span></code></dt>
<dd>
<div class="desc"></div>
</dd>
<dt id="signals_notebook.common_types.ObjectType.SUB_EXPERIMENT"><code class="name">var <span class="ident">SUB_EXPERIMENT</span></code></dt>
<dd>
<div class="desc"></div>
</dd>
<dt id="signals_notebook.common_types.ObjectType.USER"><code class="name">var <span class="ident">USER</span></code></dt>
<dd>
<div class="desc"></div>
</dd>
</dl>
</dd>
<dt id="signals_notebook.common_types.Response"><code class="flex name class">
<span>class <span class="ident">Response</span></span>
<span>(</span><span>**kwargs)</span>
</code></dt>
<dd>
<div class="desc"><p>Create a new model by parsing and validating input data from keyword arguments.</p>
<p>Raises ValidationError if the input data cannot be parsed to form a valid model.</p></div>
<details class="source">
<summary>
<span>Expand source code</span>
</summary>
<pre><code class="python">class Response(GenericModel, Generic[EntityClass]):
    links: Optional[Links] = None
    data: Union[ResponseData[EntityClass], List[ResponseData[EntityClass]]]

    def __init__(self, _context: dict[str, Any] = None, **kwargs):
        data = kwargs.get(&#39;data&#39;, {})

        if _context:
            if isinstance(data, list):
                data = [{&#39;_context&#39;: _context, **item} for item in data]
            else:
                data = {&#39;_context&#39;: _context, **data}

        super().__init__(**{**kwargs, &#39;data&#39;: data})</code></pre>
</details>
<h3>Ancestors</h3>
<ul class="hlist">
<li>pydantic.generics.GenericModel</li>
<li>pydantic.main.BaseModel</li>
<li>pydantic.utils.Representation</li>
<li>typing.Generic</li>
</ul>
<h3>Subclasses</h3>
<ul class="hlist">
<li><a title="signals_notebook.attributes.attribute.Response[Attribute]" href="attributes/attribute.html#signals_notebook.attributes.attribute.Response[Attribute]">Response[Attribute]</a></li>
<li><a title="signals_notebook.attributes.attribute.Response[_AttributeOption]" href="attributes/attribute.html#signals_notebook.attributes.attribute.Response[_AttributeOption]">Response[_AttributeOption]</a></li>
<li><a title="signals_notebook.entities.entity.Response[Property]" href="entities/entity.html#signals_notebook.entities.entity.Response[Property]">Response[Property]</a></li>
<li><a title="signals_notebook.entities.parallel_experiment.sub_experiment_summary.Response[Row]" href="entities/parallel_experiment/sub_experiment_summary.html#signals_notebook.entities.parallel_experiment.sub_experiment_summary.Response[Row]">Response[Row]</a></li>
<li><a title="signals_notebook.entities.plates.plate_container.Response[PlateRow]" href="entities/plates/plate_container.html#signals_notebook.entities.plates.plate_container.Response[PlateRow]">Response[PlateRow]</a></li>
<li><a title="signals_notebook.entities.samples.sample.Response[SampleCell]" href="entities/samples/sample.html#signals_notebook.entities.samples.sample.Response[SampleCell]">Response[SampleCell]</a></li>
<li><a title="signals_notebook.entities.samples.samples_container.Response[Sample]" href="entities/samples/samples_container.html#signals_notebook.entities.samples.samples_container.Response[Sample]">Response[Sample]</a></li>
<li><a title="signals_notebook.entities.stoichiometry.stoichiometry.Response[ColumnDefinitions]" href="entities/stoichiometry/stoichiometry.html#signals_notebook.entities.stoichiometry.stoichiometry.Response[ColumnDefinitions]">Response[ColumnDefinitions]</a></li>
<li><a title="signals_notebook.entities.stoichiometry.stoichiometry.Response[DataGrids]" href="entities/stoichiometry/stoichiometry.html#signals_notebook.entities.stoichiometry.stoichiometry.Response[DataGrids]">Response[DataGrids]</a></li>
<li><a title="signals_notebook.entities.tables.table.Response[ColumnDefinitions]" href="entities/tables/table.html#signals_notebook.entities.tables.table.Response[ColumnDefinitions]">Response[ColumnDefinitions]</a></li>
<li><a title="signals_notebook.entities.tables.table.Response[Row]" href="entities/tables/table.html#signals_notebook.entities.tables.table.Response[Row]">Response[Row]</a></li>
<li><a title="signals_notebook.entities.tables.table.Response[Table]" href="entities/tables/table.html#signals_notebook.entities.tables.table.Response[Table]">Response[Table]</a></li>
<li><a title="signals_notebook.entities.todo_list.task.Response[TaskCell]" href="entities/todo_list/task.html#signals_notebook.entities.todo_list.task.Response[TaskCell]">Response[TaskCell]</a></li>
<li><a title="signals_notebook.materials.asset.Response[Batch]" href="materials/asset.html#signals_notebook.materials.asset.Response[Batch]">Response[Batch]</a></li>
<li><a title="signals_notebook.materials.library.Response[Asset]" href="materials/library.html#signals_notebook.materials.library.Response[Asset]">Response[Asset]</a></li>
<li><a title="signals_notebook.materials.library.Response[_LibraryListData]" href="materials/library.html#signals_notebook.materials.library.Response[_LibraryListData]">Response[_LibraryListData]</a></li>
<li><a title="signals_notebook.materials.material_store.Response[Union[Library, Asset, Batch]]" href="materials/material_store.html#signals_notebook.materials.material_store.Response[Union[Library, Asset, Batch]]">Response[Union[Library, Asset, Batch]]</a></li>
<li><a title="signals_notebook.users.group.Response[Group]" href="users/group.html#signals_notebook.users.group.Response[Group]">Response[Group]</a></li>
<li><a title="signals_notebook.users.role.Response[Role]" href="users/role.html#signals_notebook.users.role.Response[Role]">Response[Role]</a></li>
<li><a title="signals_notebook.users.user.Response[Profile]" href="users/user.html#signals_notebook.users.user.Response[Profile]">Response[Profile]</a></li>
<li><a title="signals_notebook.users.user.Response[User]" href="users/user.html#signals_notebook.users.user.Response[User]">Response[User]</a></li>
</ul>
<h3>Class variables</h3>
<dl>
<dt id="signals_notebook.common_types.Response.data"><code class="name">var <span class="ident">data</span> : Union[<a title="signals_notebook.common_types.ResponseData" href="#signals_notebook.common_types.ResponseData">ResponseData</a>, List[<a title="signals_notebook.common_types.ResponseData" href="#signals_notebook.common_types.ResponseData">ResponseData</a>]]</code></dt>
<dd>
<div class="desc"></div>
</dd>
<dt id="signals_notebook.common_types.Response.links"><code class="name">var <span class="ident">links</span> : Optional[<a title="signals_notebook.common_types.Links" href="#signals_notebook.common_types.Links">Links</a>]</code></dt>
<dd>
<div class="desc"></div>
</dd>
</dl>
</dd>
<dt id="signals_notebook.common_types.ResponseData"><code class="flex name class">
<span>class <span class="ident">ResponseData</span></span>
<span>(</span><span>**kwargs)</span>
</code></dt>
<dd>
<div class="desc"><p>Create a new model by parsing and validating input data from keyword arguments.</p>
<p>Raises ValidationError if the input data cannot be parsed to form a valid model.</p></div>
<details class="source">
<summary>
<span>Expand source code</span>
</summary>
<pre><code class="python">class ResponseData(GenericModel, Generic[EntityClass]):
    type: ObjectType
    eid: Union[EID, MID, AttrID, UUID, str] = Field(alias=&#39;id&#39;)
    links: Optional[Links] = None
    body: EntityClass = Field(alias=&#39;attributes&#39;)
    relationships: Optional[dict[str, Any]] = Field(default=None)

    def __init__(self, _context: dict[str, Any] = None, **kwargs):
        attributes = kwargs.get(&#39;attributes&#39;, {})

        if _context:
            attributes = {**attributes, **_context}

        super().__init__(**{**kwargs, &#39;attributes&#39;: attributes})</code></pre>
</details>
<h3>Ancestors</h3>
<ul class="hlist">
<li>pydantic.generics.GenericModel</li>
<li>pydantic.main.BaseModel</li>
<li>pydantic.utils.Representation</li>
<li>typing.Generic</li>
</ul>
<h3>Subclasses</h3>
<ul class="hlist">
<li>pydantic.generics.ResponseData[Asset]</li>
<li>pydantic.generics.ResponseData[Attribute]</li>
<li>pydantic.generics.ResponseData[Batch]</li>
<li>pydantic.generics.ResponseData[ColumnDefinitions]</li>
<li>pydantic.generics.ResponseData[ColumnDefinitions]</li>
<li>pydantic.generics.ResponseData[DataGrids]</li>
<li>pydantic.generics.ResponseData[Group]</li>
<li>pydantic.generics.ResponseData[PlateRow]</li>
<li>pydantic.generics.ResponseData[Profile]</li>
<li>pydantic.generics.ResponseData[Property]</li>
<li>pydantic.generics.ResponseData[Role]</li>
<li>pydantic.generics.ResponseData[Row]</li>
<li>pydantic.generics.ResponseData[Row]</li>
<li>pydantic.generics.ResponseData[SampleCell]</li>
<li>pydantic.generics.ResponseData[Sample]</li>
<li>pydantic.generics.ResponseData[Table]</li>
<li>pydantic.generics.ResponseData[TaskCell]</li>
<li>pydantic.generics.ResponseData[Union[Library, Asset, Batch]]</li>
<li>pydantic.generics.ResponseData[User]</li>
<li>pydantic.generics.ResponseData[_AttributeOption]</li>
<li>pydantic.generics.ResponseData[_LibraryListData]</li>
</ul>
<h3>Class variables</h3>
<dl>
<dt id="signals_notebook.common_types.ResponseData.body"><code class="name">var <span class="ident">body</span> : ~EntityClass</code></dt>
<dd>
<div class="desc"></div>
</dd>
<dt id="signals_notebook.common_types.ResponseData.eid"><code class="name">var <span class="ident">eid</span> : Union[<a title="signals_notebook.common_types.EID" href="#signals_notebook.common_types.EID">EID</a>, <a title="signals_notebook.common_types.MID" href="#signals_notebook.common_types.MID">MID</a>, <a title="signals_notebook.common_types.AttrID" href="#signals_notebook.common_types.AttrID">AttrID</a>, uuid.UUID, str]</code></dt>
<dd>
<div class="desc"></div>
</dd>
<dt id="signals_notebook.common_types.ResponseData.links"><code class="name">var <span class="ident">links</span> : Optional[<a title="signals_notebook.common_types.Links" href="#signals_notebook.common_types.Links">Links</a>]</code></dt>
<dd>
<div class="desc"></div>
</dd>
<dt id="signals_notebook.common_types.ResponseData.relationships"><code class="name">var <span class="ident">relationships</span> : Optional[dict]</code></dt>
<dd>
<div class="desc"></div>
</dd>
<dt id="signals_notebook.common_types.ResponseData.type"><code class="name">var <span class="ident">type</span> : <a title="signals_notebook.common_types.ObjectType" href="#signals_notebook.common_types.ObjectType">ObjectType</a></code></dt>
<dd>
<div class="desc"></div>
</dd>
</dl>
</dd>
<dt id="signals_notebook.common_types.Template"><code class="flex name class">
<span>class <span class="ident">Template</span></span>
<span>(</span><span>**data: Any)</span>
</code></dt>
<dd>
<div class="desc"><p>Create a new model by parsing and validating input data from keyword arguments.</p>
<p>Raises ValidationError if the input data cannot be parsed to form a valid model.</p></div>
<details class="source">
<summary>
<span>Expand source code</span>
</summary>
<pre><code class="python">class Template(DataObject[EntityShortDescription]):
    pass</code></pre>
</details>
<h3>Ancestors</h3>
<ul class="hlist">
<li><a title="signals_notebook.common_types.DataObject[EntityShortDescription]" href="#signals_notebook.common_types.DataObject[EntityShortDescription]">DataObject[EntityShortDescription]</a></li>
<li><a title="signals_notebook.common_types.DataObject" href="#signals_notebook.common_types.DataObject">DataObject</a></li>
<li>pydantic.generics.GenericModel</li>
<li>pydantic.main.BaseModel</li>
<li>pydantic.utils.Representation</li>
<li>typing.Generic</li>
</ul>
<h3>Class variables</h3>
<dl>
<dt id="signals_notebook.common_types.Template.data"><code class="name">var <span class="ident">data</span> : <a title="signals_notebook.common_types.EntityShortDescription" href="#signals_notebook.common_types.EntityShortDescription">EntityShortDescription</a></code></dt>
<dd>
<div class="desc"></div>
</dd>
</dl>
</dd>
</dl>
</section>
</article>
<nav id="sidebar">
<h1>Index</h1>
<div class="toc">
<ul></ul>
</div>
<ul id="index">
<li><h3>Super-module</h3>
<ul>
<li><code><a title="signals_notebook" href="index.html">signals_notebook</a></code></li>
</ul>
</li>
<li><h3><a href="#header-classes">Classes</a></h3>
<ul>
<li>
<h4><code><a title="signals_notebook.common_types.Ancestors" href="#signals_notebook.common_types.Ancestors">Ancestors</a></code></h4>
<ul class="">
<li><code><a title="signals_notebook.common_types.Ancestors.data" href="#signals_notebook.common_types.Ancestors.data">data</a></code></li>
</ul>
</li>
<li>
<h4><code><a title="signals_notebook.common_types.AttrID" href="#signals_notebook.common_types.AttrID">AttrID</a></code></h4>
<ul class="">
<li><code><a title="signals_notebook.common_types.AttrID.id" href="#signals_notebook.common_types.AttrID.id">id</a></code></li>
<li><code><a title="signals_notebook.common_types.AttrID.type" href="#signals_notebook.common_types.AttrID.type">type</a></code></li>
<li><code><a title="signals_notebook.common_types.AttrID.validate" href="#signals_notebook.common_types.AttrID.validate">validate</a></code></li>
</ul>
</li>
<li>
<h4><code><a title="signals_notebook.common_types.ChemicalDrawingFormat" href="#signals_notebook.common_types.ChemicalDrawingFormat">ChemicalDrawingFormat</a></code></h4>
<ul class="">
<li><code><a title="signals_notebook.common_types.ChemicalDrawingFormat.CDXML" href="#signals_notebook.common_types.ChemicalDrawingFormat.CDXML">CDXML</a></code></li>
<li><code><a title="signals_notebook.common_types.ChemicalDrawingFormat.MOL" href="#signals_notebook.common_types.ChemicalDrawingFormat.MOL">MOL</a></code></li>
<li><code><a title="signals_notebook.common_types.ChemicalDrawingFormat.MOL3000" href="#signals_notebook.common_types.ChemicalDrawingFormat.MOL3000">MOL3000</a></code></li>
<li><code><a title="signals_notebook.common_types.ChemicalDrawingFormat.SMILES" href="#signals_notebook.common_types.ChemicalDrawingFormat.SMILES">SMILES</a></code></li>
<li><code><a title="signals_notebook.common_types.ChemicalDrawingFormat.SVG" href="#signals_notebook.common_types.ChemicalDrawingFormat.SVG">SVG</a></code></li>
</ul>
</li>
<li>
<h4><code><a title="signals_notebook.common_types.DataList" href="#signals_notebook.common_types.DataList">DataList</a></code></h4>
<ul class="">
<li><code><a title="signals_notebook.common_types.DataList.data" href="#signals_notebook.common_types.DataList.data">data</a></code></li>
</ul>
</li>
<li>
<h4><code><a title="signals_notebook.common_types.DataList[EntityShortDescription]" href="#signals_notebook.common_types.DataList[EntityShortDescription]">DataList[EntityShortDescription]</a></code></h4>
<ul class="">
<li><code><a title="signals_notebook.common_types.DataList[EntityShortDescription].Config" href="#signals_notebook.common_types.DataList[EntityShortDescription].Config">Config</a></code></li>
<li><code><a title="signals_notebook.common_types.DataList[EntityShortDescription].data" href="#signals_notebook.common_types.DataList[EntityShortDescription].data">data</a></code></li>
</ul>
</li>
<li>
<h4><code><a title="signals_notebook.common_types.DataObject" href="#signals_notebook.common_types.DataObject">DataObject</a></code></h4>
<ul class="">
<li><code><a title="signals_notebook.common_types.DataObject.data" href="#signals_notebook.common_types.DataObject.data">data</a></code></li>
</ul>
</li>
<li>
<h4><code><a title="signals_notebook.common_types.DataObject[EntityShortDescription]" href="#signals_notebook.common_types.DataObject[EntityShortDescription]">DataObject[EntityShortDescription]</a></code></h4>
<ul class="">
<li><code><a title="signals_notebook.common_types.DataObject[EntityShortDescription].Config" href="#signals_notebook.common_types.DataObject[EntityShortDescription].Config">Config</a></code></li>
<li><code><a title="signals_notebook.common_types.DataObject[EntityShortDescription].data" href="#signals_notebook.common_types.DataObject[EntityShortDescription].data">data</a></code></li>
</ul>
</li>
<li>
<h4><code><a title="signals_notebook.common_types.EID" href="#signals_notebook.common_types.EID">EID</a></code></h4>
<ul class="">
<li><code><a title="signals_notebook.common_types.EID.id" href="#signals_notebook.common_types.EID.id">id</a></code></li>
<li><code><a title="signals_notebook.common_types.EID.type" href="#signals_notebook.common_types.EID.type">type</a></code></li>
<li><code><a title="signals_notebook.common_types.EID.validate" href="#signals_notebook.common_types.EID.validate">validate</a></code></li>
</ul>
</li>
<li>
<h4><code><a title="signals_notebook.common_types.EntityCreationRequestPayload" href="#signals_notebook.common_types.EntityCreationRequestPayload">EntityCreationRequestPayload</a></code></h4>
<ul class="">
<li><code><a title="signals_notebook.common_types.EntityCreationRequestPayload.data" href="#signals_notebook.common_types.EntityCreationRequestPayload.data">data</a></code></li>
</ul>
</li>
<li>
<h4><code><a title="signals_notebook.common_types.EntityShortDescription" href="#signals_notebook.common_types.EntityShortDescription">EntityShortDescription</a></code></h4>
<ul class="">
<li><code><a title="signals_notebook.common_types.EntityShortDescription.id" href="#signals_notebook.common_types.EntityShortDescription.id">id</a></code></li>
<li><code><a title="signals_notebook.common_types.EntityShortDescription.type" href="#signals_notebook.common_types.EntityShortDescription.type">type</a></code></li>
</ul>
</li>
<li>
<h4><code><a title="signals_notebook.common_types.EntityType" href="#signals_notebook.common_types.EntityType">EntityType</a></code></h4>
<ul class="">
<li><code><a title="signals_notebook.common_types.EntityType.ASSET" href="#signals_notebook.common_types.EntityType.ASSET">ASSET</a></code></li>
<li><code><a title="signals_notebook.common_types.EntityType.BIO_SEQUENCE" href="#signals_notebook.common_types.EntityType.BIO_SEQUENCE">BIO_SEQUENCE</a></code></li>
<li><code><a title="signals_notebook.common_types.EntityType.CHEMICAL_DRAWING" href="#signals_notebook.common_types.EntityType.CHEMICAL_DRAWING">CHEMICAL_DRAWING</a></code></li>
<li><code><a title="signals_notebook.common_types.EntityType.EXCEL" href="#signals_notebook.common_types.EntityType.EXCEL">EXCEL</a></code></li>
<li><code><a title="signals_notebook.common_types.EntityType.EXPERIMENT" href="#signals_notebook.common_types.EntityType.EXPERIMENT">EXPERIMENT</a></code></li>
<li><code><a title="signals_notebook.common_types.EntityType.GRID" href="#signals_notebook.common_types.EntityType.GRID">GRID</a></code></li>
<li><code><a title="signals_notebook.common_types.EntityType.IMAGE_RESOURCE" href="#signals_notebook.common_types.EntityType.IMAGE_RESOURCE">IMAGE_RESOURCE</a></code></li>
<li><code><a title="signals_notebook.common_types.EntityType.MATERIAL_TABLE" href="#signals_notebook.common_types.EntityType.MATERIAL_TABLE">MATERIAL_TABLE</a></code></li>
<li><code><a title="signals_notebook.common_types.EntityType.NOTEBOOK" href="#signals_notebook.common_types.EntityType.NOTEBOOK">NOTEBOOK</a></code></li>
<li><code><a title="signals_notebook.common_types.EntityType.PARALLEL_EXPERIMENT" href="#signals_notebook.common_types.EntityType.PARALLEL_EXPERIMENT">PARALLEL_EXPERIMENT</a></code></li>
<li><code><a title="signals_notebook.common_types.EntityType.PLATE_CONTAINER" href="#signals_notebook.common_types.EntityType.PLATE_CONTAINER">PLATE_CONTAINER</a></code></li>
<li><code><a title="signals_notebook.common_types.EntityType.POWER_POINT" href="#signals_notebook.common_types.EntityType.POWER_POINT">POWER_POINT</a></code></li>
<li><code><a title="signals_notebook.common_types.EntityType.SAMPLE" href="#signals_notebook.common_types.EntityType.SAMPLE">SAMPLE</a></code></li>
<li><code><a title="signals_notebook.common_types.EntityType.SAMPLES_CONTAINER" href="#signals_notebook.common_types.EntityType.SAMPLES_CONTAINER">SAMPLES_CONTAINER</a></code></li>
<li><code><a title="signals_notebook.common_types.EntityType.SPOTFIRE" href="#signals_notebook.common_types.EntityType.SPOTFIRE">SPOTFIRE</a></code></li>
<li><code><a title="signals_notebook.common_types.EntityType.SUB_EXPERIMENT" href="#signals_notebook.common_types.EntityType.SUB_EXPERIMENT">SUB_EXPERIMENT</a></code></li>
<li><code><a title="signals_notebook.common_types.EntityType.SUB_EXPERIMENT_LAYOUT" href="#signals_notebook.common_types.EntityType.SUB_EXPERIMENT_LAYOUT">SUB_EXPERIMENT_LAYOUT</a></code></li>
<li><code><a title="signals_notebook.common_types.EntityType.SUB_EXPERIMENT_SUMMARY" href="#signals_notebook.common_types.EntityType.SUB_EXPERIMENT_SUMMARY">SUB_EXPERIMENT_SUMMARY</a></code></li>
<li><code><a title="signals_notebook.common_types.EntityType.TASK" href="#signals_notebook.common_types.EntityType.TASK">TASK</a></code></li>
<li><code><a title="signals_notebook.common_types.EntityType.TEXT" href="#signals_notebook.common_types.EntityType.TEXT">TEXT</a></code></li>
<li><code><a title="signals_notebook.common_types.EntityType.TODO_LIST" href="#signals_notebook.common_types.EntityType.TODO_LIST">TODO_LIST</a></code></li>
<li><code><a title="signals_notebook.common_types.EntityType.UPLOADED_RESOURCE" href="#signals_notebook.common_types.EntityType.UPLOADED_RESOURCE">UPLOADED_RESOURCE</a></code></li>
<li><code><a title="signals_notebook.common_types.EntityType.WORD" href="#signals_notebook.common_types.EntityType.WORD">WORD</a></code></li>
</ul>
</li>
<li>
<h4><code><a title="signals_notebook.common_types.File" href="#signals_notebook.common_types.File">File</a></code></h4>
<ul class="two-column">
<li><code><a title="signals_notebook.common_types.File.base64" href="#signals_notebook.common_types.File.base64">base64</a></code></li>
<li><code><a title="signals_notebook.common_types.File.content" href="#signals_notebook.common_types.File.content">content</a></code></li>
<li><code><a title="signals_notebook.common_types.File.content_type" href="#signals_notebook.common_types.File.content_type">content_type</a></code></li>
<li><code><a title="signals_notebook.common_types.File.name" href="#signals_notebook.common_types.File.name">name</a></code></li>
<li><code><a title="signals_notebook.common_types.File.read" href="#signals_notebook.common_types.File.read">read</a></code></li>
<li><code><a title="signals_notebook.common_types.File.save" href="#signals_notebook.common_types.File.save">save</a></code></li>
<li><code><a title="signals_notebook.common_types.File.size" href="#signals_notebook.common_types.File.size">size</a></code></li>
</ul>
</li>
<li>
<h4><code><a title="signals_notebook.common_types.Links" href="#signals_notebook.common_types.Links">Links</a></code></h4>
<ul class="">
<li><code><a title="signals_notebook.common_types.Links.escape_spaces" href="#signals_notebook.common_types.Links.escape_spaces">escape_spaces</a></code></li>
<li><code><a title="signals_notebook.common_types.Links.first" href="#signals_notebook.common_types.Links.first">first</a></code></li>
<li><code><a title="signals_notebook.common_types.Links.next" href="#signals_notebook.common_types.Links.next">next</a></code></li>
<li><code><a title="signals_notebook.common_types.Links.prev" href="#signals_notebook.common_types.Links.prev">prev</a></code></li>
<li><code><a title="signals_notebook.common_types.Links.self" href="#signals_notebook.common_types.Links.self">self</a></code></li>
</ul>
</li>
<li>
<h4><code><a title="signals_notebook.common_types.MID" href="#signals_notebook.common_types.MID">MID</a></code></h4>
<ul class="">
<li><code><a title="signals_notebook.common_types.MID.id" href="#signals_notebook.common_types.MID.id">id</a></code></li>
<li><code><a title="signals_notebook.common_types.MID.type" href="#signals_notebook.common_types.MID.type">type</a></code></li>
<li><code><a title="signals_notebook.common_types.MID.validate" href="#signals_notebook.common_types.MID.validate">validate</a></code></li>
</ul>
</li>
<li>
<h4><code><a title="signals_notebook.common_types.MaterialType" href="#signals_notebook.common_types.MaterialType">MaterialType</a></code></h4>
<ul class="">
<li><code><a title="signals_notebook.common_types.MaterialType.ASSET" href="#signals_notebook.common_types.MaterialType.ASSET">ASSET</a></code></li>
<li><code><a title="signals_notebook.common_types.MaterialType.BATCH" href="#signals_notebook.common_types.MaterialType.BATCH">BATCH</a></code></li>
<li><code><a title="signals_notebook.common_types.MaterialType.LIBRARY" href="#signals_notebook.common_types.MaterialType.LIBRARY">LIBRARY</a></code></li>
</ul>
</li>
<li>
<h4><code><a title="signals_notebook.common_types.ObjectType" href="#signals_notebook.common_types.ObjectType">ObjectType</a></code></h4>
<ul class="two-column">
<li><code><a title="signals_notebook.common_types.ObjectType.ADT_ROW" href="#signals_notebook.common_types.ObjectType.ADT_ROW">ADT_ROW</a></code></li>
<li><code><a title="signals_notebook.common_types.ObjectType.ASSET_TYPE" href="#signals_notebook.common_types.ObjectType.ASSET_TYPE">ASSET_TYPE</a></code></li>
<li><code><a title="signals_notebook.common_types.ObjectType.ATTRIBUTE" href="#signals_notebook.common_types.ObjectType.ATTRIBUTE">ATTRIBUTE</a></code></li>
<li><code><a title="signals_notebook.common_types.ObjectType.ATTRIBUTE_OPTION" href="#signals_notebook.common_types.ObjectType.ATTRIBUTE_OPTION">ATTRIBUTE_OPTION</a></code></li>
<li><code><a title="signals_notebook.common_types.ObjectType.CHOICE" href="#signals_notebook.common_types.ObjectType.CHOICE">CHOICE</a></code></li>
<li><code><a title="signals_notebook.common_types.ObjectType.COLUMN_DEFINITIONS" href="#signals_notebook.common_types.ObjectType.COLUMN_DEFINITIONS">COLUMN_DEFINITIONS</a></code></li>
<li><code><a title="signals_notebook.common_types.ObjectType.CONTAINER" href="#signals_notebook.common_types.ObjectType.CONTAINER">CONTAINER</a></code></li>
<li><code><a title="signals_notebook.common_types.ObjectType.ENTITY" href="#signals_notebook.common_types.ObjectType.ENTITY">ENTITY</a></code></li>
<li><code><a title="signals_notebook.common_types.ObjectType.GROUP" href="#signals_notebook.common_types.ObjectType.GROUP">GROUP</a></code></li>
<li><code><a title="signals_notebook.common_types.ObjectType.MATERIAL" href="#signals_notebook.common_types.ObjectType.MATERIAL">MATERIAL</a></code></li>
<li><code><a title="signals_notebook.common_types.ObjectType.PLATE_ROW" href="#signals_notebook.common_types.ObjectType.PLATE_ROW">PLATE_ROW</a></code></li>
<li><code><a title="signals_notebook.common_types.ObjectType.PROFILE" href="#signals_notebook.common_types.ObjectType.PROFILE">PROFILE</a></code></li>
<li><code><a title="signals_notebook.common_types.ObjectType.PROPERTY" href="#signals_notebook.common_types.ObjectType.PROPERTY">PROPERTY</a></code></li>
<li><code><a title="signals_notebook.common_types.ObjectType.ROLE" href="#signals_notebook.common_types.ObjectType.ROLE">ROLE</a></code></li>
<li><code><a title="signals_notebook.common_types.ObjectType.STOICHIOMETRY" href="#signals_notebook.common_types.ObjectType.STOICHIOMETRY">STOICHIOMETRY</a></code></li>
<li><code><a title="signals_notebook.common_types.ObjectType.SUB_EXPERIMENT" href="#signals_notebook.common_types.ObjectType.SUB_EXPERIMENT">SUB_EXPERIMENT</a></code></li>
<li><code><a title="signals_notebook.common_types.ObjectType.USER" href="#signals_notebook.common_types.ObjectType.USER">USER</a></code></li>
</ul>
</li>
<li>
<h4><code><a title="signals_notebook.common_types.Response" href="#signals_notebook.common_types.Response">Response</a></code></h4>
<ul class="">
<li><code><a title="signals_notebook.common_types.Response.data" href="#signals_notebook.common_types.Response.data">data</a></code></li>
<li><code><a title="signals_notebook.common_types.Response.links" href="#signals_notebook.common_types.Response.links">links</a></code></li>
</ul>
</li>
<li>
<h4><code><a title="signals_notebook.common_types.ResponseData" href="#signals_notebook.common_types.ResponseData">ResponseData</a></code></h4>
<ul class="">
<li><code><a title="signals_notebook.common_types.ResponseData.body" href="#signals_notebook.common_types.ResponseData.body">body</a></code></li>
<li><code><a title="signals_notebook.common_types.ResponseData.eid" href="#signals_notebook.common_types.ResponseData.eid">eid</a></code></li>
<li><code><a title="signals_notebook.common_types.ResponseData.links" href="#signals_notebook.common_types.ResponseData.links">links</a></code></li>
<li><code><a title="signals_notebook.common_types.ResponseData.relationships" href="#signals_notebook.common_types.ResponseData.relationships">relationships</a></code></li>
<li><code><a title="signals_notebook.common_types.ResponseData.type" href="#signals_notebook.common_types.ResponseData.type">type</a></code></li>
</ul>
</li>
<li>
<h4><code><a title="signals_notebook.common_types.Template" href="#signals_notebook.common_types.Template">Template</a></code></h4>
<ul class="">
<li><code><a title="signals_notebook.common_types.Template.data" href="#signals_notebook.common_types.Template.data">data</a></code></li>
</ul>
</li>
</ul>
</li>
</ul>
</nav>
</main>
<footer id="footer">
<p>Generated by <a href="https://pdoc3.github.io/pdoc" title="pdoc: Python API documentation generator"><cite>pdoc</cite> 0.10.0</a>.</p>
</footer>
</body>
</html><|MERGE_RESOLUTION|>--- conflicted
+++ resolved
@@ -70,11 +70,8 @@
     PLATE_ROW = &#39;plateRow&#39;
     ATTRIBUTE_OPTION = &#39;option&#39;
     CHOICE = &#39;choice&#39;
-<<<<<<< HEAD
     CONTAINER = &#39;container&#39;
-=======
     SUB_EXPERIMENT = &#39;subexpSummaryRow&#39;
->>>>>>> c0c6e6bb
 
 
 class EntityType(str, Enum):
@@ -1704,11 +1701,8 @@
     PLATE_ROW = &#39;plateRow&#39;
     ATTRIBUTE_OPTION = &#39;option&#39;
     CHOICE = &#39;choice&#39;
-<<<<<<< HEAD
+    SUB_EXPERIMENT = &#39;subexpSummaryRow&#39;
     CONTAINER = &#39;container&#39;</code></pre>
-=======
-    SUB_EXPERIMENT = &#39;subexpSummaryRow&#39;</code></pre>
->>>>>>> c0c6e6bb
 </details>
 <h3>Ancestors</h3>
 <ul class="hlist">
