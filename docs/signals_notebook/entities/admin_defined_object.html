<!doctype html>
<html lang="en">
<head>
<meta charset="utf-8">
<meta name="viewport" content="width=device-width, initial-scale=1, minimum-scale=1" />
<meta name="generator" content="pdoc 0.10.0" />
<title>signals_notebook.entities.admin_defined_object API documentation</title>
<meta name="description" content="" />
<link rel="preload stylesheet" as="style" href="https://cdnjs.cloudflare.com/ajax/libs/10up-sanitize.css/11.0.1/sanitize.min.css" integrity="sha256-PK9q560IAAa6WVRRh76LtCaI8pjTJ2z11v0miyNNjrs=" crossorigin>
<link rel="preload stylesheet" as="style" href="https://cdnjs.cloudflare.com/ajax/libs/10up-sanitize.css/11.0.1/typography.min.css" integrity="sha256-7l/o7C8jubJiy74VsKTidCy1yBkRtiUGbVkYBylBqUg=" crossorigin>
<link rel="stylesheet preload" as="style" href="https://cdnjs.cloudflare.com/ajax/libs/highlight.js/10.1.1/styles/github.min.css" crossorigin>
<style>:root{--highlight-color:#fe9}.flex{display:flex !important}body{line-height:1.5em}#content{padding:20px}#sidebar{padding:30px;overflow:hidden}#sidebar > *:last-child{margin-bottom:2cm}.http-server-breadcrumbs{font-size:130%;margin:0 0 15px 0}#footer{font-size:.75em;padding:5px 30px;border-top:1px solid #ddd;text-align:right}#footer p{margin:0 0 0 1em;display:inline-block}#footer p:last-child{margin-right:30px}h1,h2,h3,h4,h5{font-weight:300}h1{font-size:2.5em;line-height:1.1em}h2{font-size:1.75em;margin:1em 0 .50em 0}h3{font-size:1.4em;margin:25px 0 10px 0}h4{margin:0;font-size:105%}h1:target,h2:target,h3:target,h4:target,h5:target,h6:target{background:var(--highlight-color);padding:.2em 0}a{color:#058;text-decoration:none;transition:color .3s ease-in-out}a:hover{color:#e82}.title code{font-weight:bold}h2[id^="header-"]{margin-top:2em}.ident{color:#900}pre code{background:#f8f8f8;font-size:.8em;line-height:1.4em}code{background:#f2f2f1;padding:1px 4px;overflow-wrap:break-word}h1 code{background:transparent}pre{background:#f8f8f8;border:0;border-top:1px solid #ccc;border-bottom:1px solid #ccc;margin:1em 0;padding:1ex}#http-server-module-list{display:flex;flex-flow:column}#http-server-module-list div{display:flex}#http-server-module-list dt{min-width:10%}#http-server-module-list p{margin-top:0}.toc ul,#index{list-style-type:none;margin:0;padding:0}#index code{background:transparent}#index h3{border-bottom:1px solid #ddd}#index ul{padding:0}#index h4{margin-top:.6em;font-weight:bold}@media (min-width:200ex){#index .two-column{column-count:2}}@media (min-width:300ex){#index .two-column{column-count:3}}dl{margin-bottom:2em}dl dl:last-child{margin-bottom:4em}dd{margin:0 0 1em 3em}#header-classes + dl > dd{margin-bottom:3em}dd dd{margin-left:2em}dd p{margin:10px 0}.name{background:#eee;font-weight:bold;font-size:.85em;padding:5px 10px;display:inline-block;min-width:40%}.name:hover{background:#e0e0e0}dt:target .name{background:var(--highlight-color)}.name > span:first-child{white-space:nowrap}.name.class > span:nth-child(2){margin-left:.4em}.inherited{color:#999;border-left:5px solid #eee;padding-left:1em}.inheritance em{font-style:normal;font-weight:bold}.desc h2{font-weight:400;font-size:1.25em}.desc h3{font-size:1em}.desc dt code{background:inherit}.source summary,.git-link-div{color:#666;text-align:right;font-weight:400;font-size:.8em;text-transform:uppercase}.source summary > *{white-space:nowrap;cursor:pointer}.git-link{color:inherit;margin-left:1em}.source pre{max-height:500px;overflow:auto;margin:0}.source pre code{font-size:12px;overflow:visible}.hlist{list-style:none}.hlist li{display:inline}.hlist li:after{content:',\2002'}.hlist li:last-child:after{content:none}.hlist .hlist{display:inline;padding-left:1em}img{max-width:100%}td{padding:0 .5em}.admonition{padding:.1em .5em;margin-bottom:1em}.admonition-title{font-weight:bold}.admonition.note,.admonition.info,.admonition.important{background:#aef}.admonition.todo,.admonition.versionadded,.admonition.tip,.admonition.hint{background:#dfd}.admonition.warning,.admonition.versionchanged,.admonition.deprecated{background:#fd4}.admonition.error,.admonition.danger,.admonition.caution{background:lightpink}</style>
<style media="screen and (min-width: 700px)">@media screen and (min-width:700px){#sidebar{width:30%;height:100vh;overflow:auto;position:sticky;top:0}#content{width:70%;max-width:100ch;padding:3em 4em;border-left:1px solid #ddd}pre code{font-size:1em}.item .name{font-size:1em}main{display:flex;flex-direction:row-reverse;justify-content:flex-end}.toc ul ul,#index ul{padding-left:1.5em}.toc > ul > li{margin-top:.5em}}</style>
<style media="print">@media print{#sidebar h1{page-break-before:always}.source{display:none}}@media print{*{background:transparent !important;color:#000 !important;box-shadow:none !important;text-shadow:none !important}a[href]:after{content:" (" attr(href) ")";font-size:90%}a[href][title]:after{content:none}abbr[title]:after{content:" (" attr(title) ")"}.ir a:after,a[href^="javascript:"]:after,a[href^="#"]:after{content:""}pre,blockquote{border:1px solid #999;page-break-inside:avoid}thead{display:table-header-group}tr,img{page-break-inside:avoid}img{max-width:100% !important}@page{margin:0.5cm}p,h2,h3{orphans:3;widows:3}h1,h2,h3,h4,h5,h6{page-break-after:avoid}}</style>
<script defer src="https://cdnjs.cloudflare.com/ajax/libs/highlight.js/10.1.1/highlight.min.js" integrity="sha256-Uv3H6lx7dJmRfRvH8TH6kJD1TSK1aFcwgx+mdg3epi8=" crossorigin></script>
<script>window.addEventListener('DOMContentLoaded', () => hljs.initHighlighting())</script>
</head>
<body>
<main>
<article id="content">
<header>
<h1 class="title">Module <code>signals_notebook.entities.admin_defined_object</code></h1>
</header>
<section id="section-intro">
<details class="source">
<summary>
<span>Expand source code</span>
</summary>
<pre><code class="python">import json
import logging
from functools import cached_property
from typing import ClassVar, Literal, Optional

from pydantic import BaseModel, Field

from signals_notebook.common_types import Ancestors, EntityCreationRequestPayload, EntityType, Template
from signals_notebook.entities import Notebook
from signals_notebook.entities.container import Container
from signals_notebook.jinja_env import env
from signals_notebook.utils import FSHandler

CUSTOM_SYSTEM_OBJECT = &#39;Custom System Object&#39;
log = logging.getLogger(__name__)


class _Attributes(BaseModel):
    name: str
    description: Optional[str] = None


class _Relationships(BaseModel):
    template: Optional[Template] = None
    ancestors: Optional[Ancestors] = None


class _Meta(BaseModel):
    ado_type_name: str = Field(alias=&#39;adoTypeName&#39;)

    class Config:
        validate_assignment = True
        allow_population_by_field_name = True


class _RequestBody(BaseModel):
    type: EntityType
    meta: _Meta
    attributes: _Attributes
    relationships: Optional[_Relationships] = None


class _RequestPayload(EntityCreationRequestPayload[_RequestBody]):
    pass


class AdoType(BaseModel):
    id: str
    base_type: str = Field(alias=&#39;baseType&#39;)
    ado_name: str = Field(alias=&#39;adoName&#39;)

    class Config:
        validate_assignment = True
        allow_population_by_field_name = True


class AdminDefinedObject(Container):
    type: Literal[EntityType.ADO] = Field(allow_mutation=False)
    ado: AdoType = Field(default=CUSTOM_SYSTEM_OBJECT)
    _template_name: ClassVar = &#39;ado.html&#39;

    class Config:
        keep_untouched = (cached_property,)

    @classmethod
    def _get_entity_type(cls) -&gt; EntityType:
        return EntityType.ADO

    @classmethod
    def create(
        cls,
        *,
        name: str,
        ado_type_name: str,
        description: Optional[str] = None,
        template: Optional[&#39;AdminDefinedObject&#39;] = None,
        notebook: Optional[Notebook] = None,
        digest: Optional[str] = None,
        force: bool = True,
    ) -&gt; &#39;AdminDefinedObject&#39;:
        &#34;&#34;&#34;Create new AdminDefinedObject in Signals Notebook

        Args:
            name: name of AdminDefinedObject
            ado_type_name: new type name for ADO object
            description: description of AdminDefinedObject
            template: AdminDefinedObject template
            notebook: notebook where create AdminDefinedObject
            digest: Indicate digest
            force: Force to create without doing digest check

        Returns:
            AdminDefinedObject
        &#34;&#34;&#34;
        relationships = None
        if template or notebook:
            relationships = _Relationships(
                ancestors=Ancestors(data=[notebook.short_description]) if notebook else None,
                template=Template(data=template.short_description) if template else None,
            )
        request = _RequestPayload(
            data=_RequestBody(
                type=cls._get_entity_type(),
                meta=_Meta(ado_type_name=ado_type_name),
                attributes=_Attributes(
                    name=name,
                    description=description,
                ),
                relationships=relationships,
            )
        )

        log.debug(&#39;Creating AdminDefinedObject for: %s&#39;, cls.__name__)
        return super()._create(
            digest=digest,
            force=force,
            request=request,
        )

    def get_html(self) -&gt; str:
        &#34;&#34;&#34;Get in HTML format

        Returns:
            Rendered template as a string
        &#34;&#34;&#34;
        data = {
            &#39;title&#39;: self.name,
            &#39;description&#39;: self.description,
            &#39;edited_at&#39;: self.edited_at,
            &#39;children&#39;: self.get_children(),
        }

        template = env.get_template(self._template_name)
        log.info(&#39;Html template for %s:%s has been rendered.&#39;, self.__class__.__name__, self.eid)

        return template.render(data=data)

<<<<<<< HEAD
    def dump(self, base_path: str, fs_handler: FSHandler) -&gt; None:
=======
    def dump(self, base_path: str, fs_handler: FSHandler) -&gt; None:  # type: ignore[override]
>>>>>>> 4f2e327f
        &#34;&#34;&#34;Dump AdminDefinedObject entity

        Args:
            base_path: content path where create dump
            fs_handler: FSHandler

        Returns:

        &#34;&#34;&#34;
        metadata = {
            **self.ado.dict(exclude={&#39;id&#39;}),
            **{k: v for k, v in self.dict().items() if k in (&#39;name&#39;, &#39;description&#39;, &#39;eid&#39;)},
        }
        fs_handler.write(
            fs_handler.join_path(base_path, self.eid, &#39;metadata.json&#39;),
            json.dumps(metadata),
        )
        for child in self.get_children():
            child.dump(fs_handler.join_path(base_path, self.eid), fs_handler)

    @classmethod
<<<<<<< HEAD
    def load(cls, path: str, fs_handler: FSHandler, notebook: Notebook) -&gt; None:
=======
    def load(cls, path: str, fs_handler: FSHandler, notebook: Notebook) -&gt; None:  # type: ignore[override]
>>>>>>> 4f2e327f
        &#34;&#34;&#34;Load AdminDefinedObject entity

        Args:
            path: content path
            fs_handler: FSHandler
            notebook: Container where load Experiment entity

        Returns:

        &#34;&#34;&#34;
        from signals_notebook.item_mapper import ItemMapper

        metadata = json.loads(fs_handler.read(fs_handler.join_path(path, &#39;metadata.json&#39;)))
        experiment = cls.create(
            notebook=notebook,
            name=metadata[&#39;name&#39;],
            ado_type_name=metadata.get(&#39;ado_name&#39;, CUSTOM_SYSTEM_OBJECT),
            description=metadata[&#39;description&#39;],
            force=True,
        )
        child_entities_folders = fs_handler.list_subfolders(path)
        for child_entity in child_entities_folders:
            child_entity_type = child_entity.split(&#39;:&#39;)[0]
            ItemMapper.get_item_class(child_entity_type).load(
                fs_handler.join_path(path, child_entity), fs_handler, experiment
            )</code></pre>
</details>
</section>
<section>
</section>
<section>
</section>
<section>
</section>
<section>
<h2 class="section-title" id="header-classes">Classes</h2>
<dl>
<dt id="signals_notebook.entities.admin_defined_object.AdminDefinedObject"><code class="flex name class">
<span>class <span class="ident">AdminDefinedObject</span></span>
<span>(</span><span>**data: Any)</span>
</code></dt>
<dd>
<div class="desc"><p>Create a new model by parsing and validating input data from keyword arguments.</p>
<p>Raises ValidationError if the input data cannot be parsed to form a valid model.</p></div>
<details class="source">
<summary>
<span>Expand source code</span>
</summary>
<pre><code class="python">class AdminDefinedObject(Container):
    type: Literal[EntityType.ADO] = Field(allow_mutation=False)
    ado: AdoType = Field(default=CUSTOM_SYSTEM_OBJECT)
    _template_name: ClassVar = &#39;ado.html&#39;

    class Config:
        keep_untouched = (cached_property,)

    @classmethod
    def _get_entity_type(cls) -&gt; EntityType:
        return EntityType.ADO

    @classmethod
    def create(
        cls,
        *,
        name: str,
        ado_type_name: str,
        description: Optional[str] = None,
        template: Optional[&#39;AdminDefinedObject&#39;] = None,
        notebook: Optional[Notebook] = None,
        digest: Optional[str] = None,
        force: bool = True,
    ) -&gt; &#39;AdminDefinedObject&#39;:
        &#34;&#34;&#34;Create new AdminDefinedObject in Signals Notebook

        Args:
            name: name of AdminDefinedObject
            ado_type_name: new type name for ADO object
            description: description of AdminDefinedObject
            template: AdminDefinedObject template
            notebook: notebook where create AdminDefinedObject
            digest: Indicate digest
            force: Force to create without doing digest check

        Returns:
            AdminDefinedObject
        &#34;&#34;&#34;
        relationships = None
        if template or notebook:
            relationships = _Relationships(
                ancestors=Ancestors(data=[notebook.short_description]) if notebook else None,
                template=Template(data=template.short_description) if template else None,
            )
        request = _RequestPayload(
            data=_RequestBody(
                type=cls._get_entity_type(),
                meta=_Meta(ado_type_name=ado_type_name),
                attributes=_Attributes(
                    name=name,
                    description=description,
                ),
                relationships=relationships,
            )
        )

        log.debug(&#39;Creating AdminDefinedObject for: %s&#39;, cls.__name__)
        return super()._create(
            digest=digest,
            force=force,
            request=request,
        )

    def get_html(self) -&gt; str:
        &#34;&#34;&#34;Get in HTML format

        Returns:
            Rendered template as a string
        &#34;&#34;&#34;
        data = {
            &#39;title&#39;: self.name,
            &#39;description&#39;: self.description,
            &#39;edited_at&#39;: self.edited_at,
            &#39;children&#39;: self.get_children(),
        }

        template = env.get_template(self._template_name)
        log.info(&#39;Html template for %s:%s has been rendered.&#39;, self.__class__.__name__, self.eid)

        return template.render(data=data)

<<<<<<< HEAD
    def dump(self, base_path: str, fs_handler: FSHandler) -&gt; None:
=======
    def dump(self, base_path: str, fs_handler: FSHandler) -&gt; None:  # type: ignore[override]
>>>>>>> 4f2e327f
        &#34;&#34;&#34;Dump AdminDefinedObject entity

        Args:
            base_path: content path where create dump
            fs_handler: FSHandler

        Returns:

        &#34;&#34;&#34;
        metadata = {
            **self.ado.dict(exclude={&#39;id&#39;}),
            **{k: v for k, v in self.dict().items() if k in (&#39;name&#39;, &#39;description&#39;, &#39;eid&#39;)},
        }
        fs_handler.write(
            fs_handler.join_path(base_path, self.eid, &#39;metadata.json&#39;),
            json.dumps(metadata),
        )
        for child in self.get_children():
            child.dump(fs_handler.join_path(base_path, self.eid), fs_handler)

    @classmethod
<<<<<<< HEAD
    def load(cls, path: str, fs_handler: FSHandler, notebook: Notebook) -&gt; None:
=======
    def load(cls, path: str, fs_handler: FSHandler, notebook: Notebook) -&gt; None:  # type: ignore[override]
>>>>>>> 4f2e327f
        &#34;&#34;&#34;Load AdminDefinedObject entity

        Args:
            path: content path
            fs_handler: FSHandler
            notebook: Container where load Experiment entity

        Returns:

        &#34;&#34;&#34;
        from signals_notebook.item_mapper import ItemMapper

        metadata = json.loads(fs_handler.read(fs_handler.join_path(path, &#39;metadata.json&#39;)))
        experiment = cls.create(
            notebook=notebook,
            name=metadata[&#39;name&#39;],
            ado_type_name=metadata.get(&#39;ado_name&#39;, CUSTOM_SYSTEM_OBJECT),
            description=metadata[&#39;description&#39;],
            force=True,
        )
        child_entities_folders = fs_handler.list_subfolders(path)
        for child_entity in child_entities_folders:
            child_entity_type = child_entity.split(&#39;:&#39;)[0]
            ItemMapper.get_item_class(child_entity_type).load(
                fs_handler.join_path(path, child_entity), fs_handler, experiment
            )</code></pre>
</details>
<h3>Ancestors</h3>
<ul class="hlist">
<li><a title="signals_notebook.entities.container.Container" href="container.html#signals_notebook.entities.container.Container">Container</a></li>
<li><a title="signals_notebook.entities.entity.Entity" href="entity.html#signals_notebook.entities.entity.Entity">Entity</a></li>
<li>pydantic.main.BaseModel</li>
<li>pydantic.utils.Representation</li>
<li>abc.ABC</li>
</ul>
<h3>Class variables</h3>
<dl>
<dt id="signals_notebook.entities.admin_defined_object.AdminDefinedObject.Config"><code class="name">var <span class="ident">Config</span></code></dt>
<dd>
<div class="desc"></div>
</dd>
<dt id="signals_notebook.entities.admin_defined_object.AdminDefinedObject.ado"><code class="name">var <span class="ident">ado</span> : <a title="signals_notebook.entities.admin_defined_object.AdoType" href="#signals_notebook.entities.admin_defined_object.AdoType">AdoType</a></code></dt>
<dd>
<div class="desc"></div>
</dd>
<dt id="signals_notebook.entities.admin_defined_object.AdminDefinedObject.type"><code class="name">var <span class="ident">type</span> : Literal[<EntityType.ADO: 'ado'>]</code></dt>
<dd>
<div class="desc"></div>
</dd>
</dl>
<h3>Static methods</h3>
<dl>
<dt id="signals_notebook.entities.admin_defined_object.AdminDefinedObject.create"><code class="name flex">
<span>def <span class="ident">create</span></span>(<span>*, name: str, ado_type_name: str, description: Optional[str] = None, template: Optional[ForwardRef('<a title="signals_notebook.entities.admin_defined_object.AdminDefinedObject" href="#signals_notebook.entities.admin_defined_object.AdminDefinedObject">AdminDefinedObject</a>')] = None, notebook: Optional[<a title="signals_notebook.entities.notebook.Notebook" href="notebook.html#signals_notebook.entities.notebook.Notebook">Notebook</a>] = None, digest: Optional[str] = None, force: bool = True) ‑> <a title="signals_notebook.entities.admin_defined_object.AdminDefinedObject" href="#signals_notebook.entities.admin_defined_object.AdminDefinedObject">AdminDefinedObject</a></span>
</code></dt>
<dd>
<div class="desc"><p>Create new AdminDefinedObject in Signals Notebook</p>
<h2 id="args">Args</h2>
<dl>
<dt><strong><code>name</code></strong></dt>
<dd>name of AdminDefinedObject</dd>
<dt><strong><code>ado_type_name</code></strong></dt>
<dd>new type name for ADO object</dd>
<dt><strong><code>description</code></strong></dt>
<dd>description of AdminDefinedObject</dd>
<dt><strong><code>template</code></strong></dt>
<dd>AdminDefinedObject template</dd>
<dt><strong><code>notebook</code></strong></dt>
<dd>notebook where create AdminDefinedObject</dd>
<dt><strong><code>digest</code></strong></dt>
<dd>Indicate digest</dd>
<dt><strong><code>force</code></strong></dt>
<dd>Force to create without doing digest check</dd>
</dl>
<h2 id="returns">Returns</h2>
<p>AdminDefinedObject</p></div>
<details class="source">
<summary>
<span>Expand source code</span>
</summary>
<pre><code class="python">@classmethod
def create(
    cls,
    *,
    name: str,
    ado_type_name: str,
    description: Optional[str] = None,
    template: Optional[&#39;AdminDefinedObject&#39;] = None,
    notebook: Optional[Notebook] = None,
    digest: Optional[str] = None,
    force: bool = True,
) -&gt; &#39;AdminDefinedObject&#39;:
    &#34;&#34;&#34;Create new AdminDefinedObject in Signals Notebook

    Args:
        name: name of AdminDefinedObject
        ado_type_name: new type name for ADO object
        description: description of AdminDefinedObject
        template: AdminDefinedObject template
        notebook: notebook where create AdminDefinedObject
        digest: Indicate digest
        force: Force to create without doing digest check

    Returns:
        AdminDefinedObject
    &#34;&#34;&#34;
    relationships = None
    if template or notebook:
        relationships = _Relationships(
            ancestors=Ancestors(data=[notebook.short_description]) if notebook else None,
            template=Template(data=template.short_description) if template else None,
        )
    request = _RequestPayload(
        data=_RequestBody(
            type=cls._get_entity_type(),
            meta=_Meta(ado_type_name=ado_type_name),
            attributes=_Attributes(
                name=name,
                description=description,
            ),
            relationships=relationships,
        )
    )

    log.debug(&#39;Creating AdminDefinedObject for: %s&#39;, cls.__name__)
    return super()._create(
        digest=digest,
        force=force,
        request=request,
    )</code></pre>
</details>
</dd>
<dt id="signals_notebook.entities.admin_defined_object.AdminDefinedObject.load"><code class="name flex">
<span>def <span class="ident">load</span></span>(<span>path: str, fs_handler: <a title="signals_notebook.utils.fs_handler.FSHandler" href="../utils/fs_handler.html#signals_notebook.utils.fs_handler.FSHandler">FSHandler</a>, notebook: <a title="signals_notebook.entities.notebook.Notebook" href="notebook.html#signals_notebook.entities.notebook.Notebook">Notebook</a>) ‑> None</span>
</code></dt>
<dd>
<div class="desc"><p>Load AdminDefinedObject entity</p>
<h2 id="args">Args</h2>
<dl>
<dt><strong><code>path</code></strong></dt>
<dd>content path</dd>
<dt><strong><code>fs_handler</code></strong></dt>
<dd>FSHandler</dd>
<dt><strong><code>notebook</code></strong></dt>
<dd>Container where load Experiment entity</dd>
</dl>
<p>Returns:</p></div>
<details class="source">
<summary>
<span>Expand source code</span>
</summary>
<pre><code class="python">@classmethod
<<<<<<< HEAD
def load(cls, path: str, fs_handler: FSHandler, notebook: Notebook) -&gt; None:
=======
def load(cls, path: str, fs_handler: FSHandler, notebook: Notebook) -&gt; None:  # type: ignore[override]
>>>>>>> 4f2e327f
    &#34;&#34;&#34;Load AdminDefinedObject entity

    Args:
        path: content path
        fs_handler: FSHandler
        notebook: Container where load Experiment entity

    Returns:

    &#34;&#34;&#34;
    from signals_notebook.item_mapper import ItemMapper

    metadata = json.loads(fs_handler.read(fs_handler.join_path(path, &#39;metadata.json&#39;)))
    experiment = cls.create(
        notebook=notebook,
        name=metadata[&#39;name&#39;],
        ado_type_name=metadata.get(&#39;ado_name&#39;, CUSTOM_SYSTEM_OBJECT),
        description=metadata[&#39;description&#39;],
        force=True,
    )
    child_entities_folders = fs_handler.list_subfolders(path)
    for child_entity in child_entities_folders:
        child_entity_type = child_entity.split(&#39;:&#39;)[0]
        ItemMapper.get_item_class(child_entity_type).load(
            fs_handler.join_path(path, child_entity), fs_handler, experiment
        )</code></pre>
</details>
</dd>
</dl>
<h3>Methods</h3>
<dl>
<dt id="signals_notebook.entities.admin_defined_object.AdminDefinedObject.dump"><code class="name flex">
<span>def <span class="ident">dump</span></span>(<span>self, base_path: str, fs_handler: <a title="signals_notebook.utils.fs_handler.FSHandler" href="../utils/fs_handler.html#signals_notebook.utils.fs_handler.FSHandler">FSHandler</a>) ‑> None</span>
</code></dt>
<dd>
<div class="desc"><p>Dump AdminDefinedObject entity</p>
<h2 id="args">Args</h2>
<dl>
<dt><strong><code>base_path</code></strong></dt>
<dd>content path where create dump</dd>
<dt><strong><code>fs_handler</code></strong></dt>
<dd>FSHandler</dd>
</dl>
<p>Returns:</p></div>
<details class="source">
<summary>
<span>Expand source code</span>
</summary>
<<<<<<< HEAD
<pre><code class="python">def dump(self, base_path: str, fs_handler: FSHandler) -&gt; None:
=======
<pre><code class="python">def dump(self, base_path: str, fs_handler: FSHandler) -&gt; None:  # type: ignore[override]
>>>>>>> 4f2e327f
    &#34;&#34;&#34;Dump AdminDefinedObject entity

    Args:
        base_path: content path where create dump
        fs_handler: FSHandler

    Returns:

    &#34;&#34;&#34;
    metadata = {
        **self.ado.dict(exclude={&#39;id&#39;}),
        **{k: v for k, v in self.dict().items() if k in (&#39;name&#39;, &#39;description&#39;, &#39;eid&#39;)},
    }
    fs_handler.write(
        fs_handler.join_path(base_path, self.eid, &#39;metadata.json&#39;),
        json.dumps(metadata),
    )
    for child in self.get_children():
        child.dump(fs_handler.join_path(base_path, self.eid), fs_handler)</code></pre>
</details>
</dd>
<dt id="signals_notebook.entities.admin_defined_object.AdminDefinedObject.get_html"><code class="name flex">
<span>def <span class="ident">get_html</span></span>(<span>self) ‑> str</span>
</code></dt>
<dd>
<div class="desc"><p>Get in HTML format</p>
<h2 id="returns">Returns</h2>
<p>Rendered template as a string</p></div>
<details class="source">
<summary>
<span>Expand source code</span>
</summary>
<pre><code class="python">def get_html(self) -&gt; str:
    &#34;&#34;&#34;Get in HTML format

    Returns:
        Rendered template as a string
    &#34;&#34;&#34;
    data = {
        &#39;title&#39;: self.name,
        &#39;description&#39;: self.description,
        &#39;edited_at&#39;: self.edited_at,
        &#39;children&#39;: self.get_children(),
    }

    template = env.get_template(self._template_name)
    log.info(&#39;Html template for %s:%s has been rendered.&#39;, self.__class__.__name__, self.eid)

    return template.render(data=data)</code></pre>
</details>
</dd>
</dl>
<h3>Inherited members</h3>
<ul class="hlist">
<li><code><b><a title="signals_notebook.entities.container.Container" href="container.html#signals_notebook.entities.container.Container">Container</a></b></code>:
<ul class="hlist">
<li><code><a title="signals_notebook.entities.container.Container.add_child" href="container.html#signals_notebook.entities.container.Container.add_child">add_child</a></code></li>
<li><code><a title="signals_notebook.entities.container.Container.delete" href="entity.html#signals_notebook.entities.entity.Entity.delete">delete</a></code></li>
<li><code><a title="signals_notebook.entities.container.Container.dump_templates" href="container.html#signals_notebook.entities.container.Container.dump_templates">dump_templates</a></code></li>
<li><code><a title="signals_notebook.entities.container.Container.get_children" href="container.html#signals_notebook.entities.container.Container.get_children">get_children</a></code></li>
<li><code><a title="signals_notebook.entities.container.Container.get_list" href="entity.html#signals_notebook.entities.entity.Entity.get_list">get_list</a></code></li>
<li><code><a title="signals_notebook.entities.container.Container.get_subclasses" href="entity.html#signals_notebook.entities.entity.Entity.get_subclasses">get_subclasses</a></code></li>
<li><code><a title="signals_notebook.entities.container.Container.get_template_name" href="entity.html#signals_notebook.entities.entity.Entity.get_template_name">get_template_name</a></code></li>
<li><code><a title="signals_notebook.entities.container.Container.refresh" href="entity.html#signals_notebook.entities.entity.Entity.refresh">refresh</a></code></li>
<li><code><a title="signals_notebook.entities.container.Container.save" href="entity.html#signals_notebook.entities.entity.Entity.save">save</a></code></li>
<li><code><a title="signals_notebook.entities.container.Container.set_template_name" href="entity.html#signals_notebook.entities.entity.Entity.set_template_name">set_template_name</a></code></li>
<li><code><a title="signals_notebook.entities.container.Container.short_description" href="entity.html#signals_notebook.entities.entity.Entity.short_description">short_description</a></code></li>
</ul>
</li>
</ul>
</dd>
<dt id="signals_notebook.entities.admin_defined_object.AdoType"><code class="flex name class">
<span>class <span class="ident">AdoType</span></span>
<span>(</span><span>**data: Any)</span>
</code></dt>
<dd>
<div class="desc"><p>Create a new model by parsing and validating input data from keyword arguments.</p>
<p>Raises ValidationError if the input data cannot be parsed to form a valid model.</p></div>
<details class="source">
<summary>
<span>Expand source code</span>
</summary>
<pre><code class="python">class AdoType(BaseModel):
    id: str
    base_type: str = Field(alias=&#39;baseType&#39;)
    ado_name: str = Field(alias=&#39;adoName&#39;)

    class Config:
        validate_assignment = True
        allow_population_by_field_name = True</code></pre>
</details>
<h3>Ancestors</h3>
<ul class="hlist">
<li>pydantic.main.BaseModel</li>
<li>pydantic.utils.Representation</li>
</ul>
<h3>Class variables</h3>
<dl>
<dt id="signals_notebook.entities.admin_defined_object.AdoType.Config"><code class="name">var <span class="ident">Config</span></code></dt>
<dd>
<div class="desc"></div>
</dd>
<dt id="signals_notebook.entities.admin_defined_object.AdoType.ado_name"><code class="name">var <span class="ident">ado_name</span> : str</code></dt>
<dd>
<div class="desc"></div>
</dd>
<dt id="signals_notebook.entities.admin_defined_object.AdoType.base_type"><code class="name">var <span class="ident">base_type</span> : str</code></dt>
<dd>
<div class="desc"></div>
</dd>
<dt id="signals_notebook.entities.admin_defined_object.AdoType.id"><code class="name">var <span class="ident">id</span> : str</code></dt>
<dd>
<div class="desc"></div>
</dd>
</dl>
</dd>
<dt id="signals_notebook.entities.admin_defined_object.EntityCreationRequestPayload[_RequestBody]"><code class="flex name class">
<span>class <span class="ident">EntityCreationRequestPayload[_RequestBody]</span></span>
<span>(</span><span>**data: Any)</span>
</code></dt>
<dd>
<div class="desc"><p>Create a new model by parsing and validating input data from keyword arguments.</p>
<p>Raises ValidationError if the input data cannot be parsed to form a valid model.</p></div>
<h3>Ancestors</h3>
<ul class="hlist">
<li><a title="signals_notebook.common_types.EntityCreationRequestPayload" href="../common_types.html#signals_notebook.common_types.EntityCreationRequestPayload">EntityCreationRequestPayload</a></li>
<li>pydantic.generics.DataObject[_RequestBody]</li>
<li><a title="signals_notebook.common_types.DataObject" href="../common_types.html#signals_notebook.common_types.DataObject">DataObject</a></li>
<li>pydantic.generics.GenericModel</li>
<li>pydantic.main.BaseModel</li>
<li>pydantic.utils.Representation</li>
<li>typing.Generic</li>
</ul>
<h3>Subclasses</h3>
<ul class="hlist">
<li>signals_notebook.entities.admin_defined_object._RequestPayload</li>
</ul>
<h3>Class variables</h3>
<dl>
<dt id="signals_notebook.entities.admin_defined_object.EntityCreationRequestPayload[_RequestBody].Config"><code class="name">var <span class="ident">Config</span></code></dt>
<dd>
<div class="desc"></div>
</dd>
<dt id="signals_notebook.entities.admin_defined_object.EntityCreationRequestPayload[_RequestBody].data"><code class="name">var <span class="ident">data</span> : signals_notebook.entities.admin_defined_object._RequestBody</code></dt>
<dd>
<div class="desc"></div>
</dd>
</dl>
</dd>
</dl>
</section>
</article>
<nav id="sidebar">
<h1>Index</h1>
<div class="toc">
<ul></ul>
</div>
<ul id="index">
<li><h3>Super-module</h3>
<ul>
<li><code><a title="signals_notebook.entities" href="index.html">signals_notebook.entities</a></code></li>
</ul>
</li>
<li><h3><a href="#header-classes">Classes</a></h3>
<ul>
<li>
<h4><code><a title="signals_notebook.entities.admin_defined_object.AdminDefinedObject" href="#signals_notebook.entities.admin_defined_object.AdminDefinedObject">AdminDefinedObject</a></code></h4>
<ul class="two-column">
<li><code><a title="signals_notebook.entities.admin_defined_object.AdminDefinedObject.Config" href="#signals_notebook.entities.admin_defined_object.AdminDefinedObject.Config">Config</a></code></li>
<li><code><a title="signals_notebook.entities.admin_defined_object.AdminDefinedObject.ado" href="#signals_notebook.entities.admin_defined_object.AdminDefinedObject.ado">ado</a></code></li>
<li><code><a title="signals_notebook.entities.admin_defined_object.AdminDefinedObject.create" href="#signals_notebook.entities.admin_defined_object.AdminDefinedObject.create">create</a></code></li>
<li><code><a title="signals_notebook.entities.admin_defined_object.AdminDefinedObject.dump" href="#signals_notebook.entities.admin_defined_object.AdminDefinedObject.dump">dump</a></code></li>
<li><code><a title="signals_notebook.entities.admin_defined_object.AdminDefinedObject.get_html" href="#signals_notebook.entities.admin_defined_object.AdminDefinedObject.get_html">get_html</a></code></li>
<li><code><a title="signals_notebook.entities.admin_defined_object.AdminDefinedObject.load" href="#signals_notebook.entities.admin_defined_object.AdminDefinedObject.load">load</a></code></li>
<li><code><a title="signals_notebook.entities.admin_defined_object.AdminDefinedObject.type" href="#signals_notebook.entities.admin_defined_object.AdminDefinedObject.type">type</a></code></li>
</ul>
</li>
<li>
<h4><code><a title="signals_notebook.entities.admin_defined_object.AdoType" href="#signals_notebook.entities.admin_defined_object.AdoType">AdoType</a></code></h4>
<ul class="">
<li><code><a title="signals_notebook.entities.admin_defined_object.AdoType.Config" href="#signals_notebook.entities.admin_defined_object.AdoType.Config">Config</a></code></li>
<li><code><a title="signals_notebook.entities.admin_defined_object.AdoType.ado_name" href="#signals_notebook.entities.admin_defined_object.AdoType.ado_name">ado_name</a></code></li>
<li><code><a title="signals_notebook.entities.admin_defined_object.AdoType.base_type" href="#signals_notebook.entities.admin_defined_object.AdoType.base_type">base_type</a></code></li>
<li><code><a title="signals_notebook.entities.admin_defined_object.AdoType.id" href="#signals_notebook.entities.admin_defined_object.AdoType.id">id</a></code></li>
</ul>
</li>
<li>
<h4><code><a title="signals_notebook.entities.admin_defined_object.EntityCreationRequestPayload[_RequestBody]" href="#signals_notebook.entities.admin_defined_object.EntityCreationRequestPayload[_RequestBody]">EntityCreationRequestPayload[_RequestBody]</a></code></h4>
<ul class="">
<li><code><a title="signals_notebook.entities.admin_defined_object.EntityCreationRequestPayload[_RequestBody].Config" href="#signals_notebook.entities.admin_defined_object.EntityCreationRequestPayload[_RequestBody].Config">Config</a></code></li>
<li><code><a title="signals_notebook.entities.admin_defined_object.EntityCreationRequestPayload[_RequestBody].data" href="#signals_notebook.entities.admin_defined_object.EntityCreationRequestPayload[_RequestBody].data">data</a></code></li>
</ul>
</li>
</ul>
</li>
</ul>
</nav>
</main>
<footer id="footer">
<p>Generated by <a href="https://pdoc3.github.io/pdoc" title="pdoc: Python API documentation generator"><cite>pdoc</cite> 0.10.0</a>.</p>
</footer>
</body>
</html><|MERGE_RESOLUTION|>--- conflicted
+++ resolved
@@ -163,11 +163,7 @@
 
         return template.render(data=data)
 
-<<<<<<< HEAD
-    def dump(self, base_path: str, fs_handler: FSHandler) -&gt; None:
-=======
     def dump(self, base_path: str, fs_handler: FSHandler) -&gt; None:  # type: ignore[override]
->>>>>>> 4f2e327f
         &#34;&#34;&#34;Dump AdminDefinedObject entity
 
         Args:
@@ -189,11 +185,7 @@
             child.dump(fs_handler.join_path(base_path, self.eid), fs_handler)
 
     @classmethod
-<<<<<<< HEAD
-    def load(cls, path: str, fs_handler: FSHandler, notebook: Notebook) -&gt; None:
-=======
     def load(cls, path: str, fs_handler: FSHandler, notebook: Notebook) -&gt; None:  # type: ignore[override]
->>>>>>> 4f2e327f
         &#34;&#34;&#34;Load AdminDefinedObject entity
 
         Args:
@@ -323,11 +315,7 @@
 
         return template.render(data=data)
 
-<<<<<<< HEAD
-    def dump(self, base_path: str, fs_handler: FSHandler) -&gt; None:
-=======
     def dump(self, base_path: str, fs_handler: FSHandler) -&gt; None:  # type: ignore[override]
->>>>>>> 4f2e327f
         &#34;&#34;&#34;Dump AdminDefinedObject entity
 
         Args:
@@ -349,11 +337,7 @@
             child.dump(fs_handler.join_path(base_path, self.eid), fs_handler)
 
     @classmethod
-<<<<<<< HEAD
-    def load(cls, path: str, fs_handler: FSHandler, notebook: Notebook) -&gt; None:
-=======
     def load(cls, path: str, fs_handler: FSHandler, notebook: Notebook) -&gt; None:  # type: ignore[override]
->>>>>>> 4f2e327f
         &#34;&#34;&#34;Load AdminDefinedObject entity
 
         Args:
@@ -506,11 +490,7 @@
 <span>Expand source code</span>
 </summary>
 <pre><code class="python">@classmethod
-<<<<<<< HEAD
-def load(cls, path: str, fs_handler: FSHandler, notebook: Notebook) -&gt; None:
-=======
 def load(cls, path: str, fs_handler: FSHandler, notebook: Notebook) -&gt; None:  # type: ignore[override]
->>>>>>> 4f2e327f
     &#34;&#34;&#34;Load AdminDefinedObject entity
 
     Args:
@@ -559,11 +539,7 @@
 <summary>
 <span>Expand source code</span>
 </summary>
-<<<<<<< HEAD
-<pre><code class="python">def dump(self, base_path: str, fs_handler: FSHandler) -&gt; None:
-=======
 <pre><code class="python">def dump(self, base_path: str, fs_handler: FSHandler) -&gt; None:  # type: ignore[override]
->>>>>>> 4f2e327f
     &#34;&#34;&#34;Dump AdminDefinedObject entity
 
     Args:
