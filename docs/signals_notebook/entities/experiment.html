--- conflicted
+++ resolved
@@ -26,8 +26,7 @@
 <summary>
 <span>Expand source code</span>
 </summary>
-<pre><code class="python">import json
-import logging
+<pre><code class="python">import logging
 from enum import Enum
 from functools import cached_property
 from typing import ClassVar, Generator, Literal, Optional, Union
@@ -40,7 +39,6 @@
 from signals_notebook.entities.notebook import Notebook
 from signals_notebook.entities.stoichiometry.stoichiometry import Stoichiometry
 from signals_notebook.jinja_env import env
-from signals_notebook.utils.fs_handler import FSHandler
 
 log = logging.getLogger(__name__)
 
@@ -92,7 +90,7 @@
         notebook: Optional[Notebook] = None,
         digest: str = None,
         force: bool = True,
-    ) -&gt; &#39;Experiment&#39;:
+    ) -&gt; &#39;Notebook&#39;:
         &#34;&#34;&#34;Create new Experiment in Signals Notebook
 
         Args:
@@ -161,41 +159,12 @@
 
         return template.render(data=data)
 
-<<<<<<< HEAD
-    @classmethod
-    def load(cls, path: str, fs_handler: FSHandler, notebook: Notebook) -&gt; None:
-        &#34;&#34;&#34;Load Experiment entity
-
-        Args:
-            path: content path
-            fs_handler: FSHandler
-            notebook: Container where load Experiment entity
-
-        Returns:
-
-        &#34;&#34;&#34;
-        from signals_notebook.item_mapper import ItemMapper
-
-        metadata = json.loads(fs_handler.read(fs_handler.join_path(path, &#39;metadata.json&#39;)))
-        experiment = cls.create(
-            notebook=notebook, name=metadata[&#39;name&#39;], description=metadata[&#39;description&#39;], force=True
-        )
-        child_entities_folders = fs_handler.list_subfolders(path)
-        for child_entity in child_entities_folders:
-            child_entity_type = child_entity.split(&#39;:&#39;)[0]
-            ItemMapper.get_item_class(child_entity_type).load(
-                fs_handler.join_path(path, child_entity), fs_handler, experiment
-            )
-
-    def get_children(self, order: Optional[str] = &#39;layout&#39;) -&gt; Generator[Entity, None, None]:
-=======
     def get_children(self, order: str = &#39;layout&#39;) -&gt; Generator[Entity, None, None]:
         &#34;&#34;&#34;Get children of Experiment.
 
         Returns:
             list of Entities
         &#34;&#34;&#34;
->>>>>>> 53f8fcf9
         return super().get_children(order=order)</code></pre>
 </details>
 </section>
@@ -274,7 +243,7 @@
         notebook: Optional[Notebook] = None,
         digest: str = None,
         force: bool = True,
-    ) -&gt; &#39;Experiment&#39;:
+    ) -&gt; &#39;Notebook&#39;:
         &#34;&#34;&#34;Create new Experiment in Signals Notebook
 
         Args:
@@ -343,41 +312,12 @@
 
         return template.render(data=data)
 
-<<<<<<< HEAD
-    @classmethod
-    def load(cls, path: str, fs_handler: FSHandler, notebook: Notebook) -&gt; None:
-        &#34;&#34;&#34;Load Experiment entity
-
-        Args:
-            path: content path
-            fs_handler: FSHandler
-            notebook: Container where load Experiment entity
-
-        Returns:
-
-        &#34;&#34;&#34;
-        from signals_notebook.item_mapper import ItemMapper
-
-        metadata = json.loads(fs_handler.read(fs_handler.join_path(path, &#39;metadata.json&#39;)))
-        experiment = cls.create(
-            notebook=notebook, name=metadata[&#39;name&#39;], description=metadata[&#39;description&#39;], force=True
-        )
-        child_entities_folders = fs_handler.list_subfolders(path)
-        for child_entity in child_entities_folders:
-            child_entity_type = child_entity.split(&#39;:&#39;)[0]
-            ItemMapper.get_item_class(child_entity_type).load(
-                fs_handler.join_path(path, child_entity), fs_handler, experiment
-            )
-
-    def get_children(self, order: Optional[str] = &#39;layout&#39;) -&gt; Generator[Entity, None, None]:
-=======
     def get_children(self, order: str = &#39;layout&#39;) -&gt; Generator[Entity, None, None]:
         &#34;&#34;&#34;Get children of Experiment.
 
         Returns:
             list of Entities
         &#34;&#34;&#34;
->>>>>>> 53f8fcf9
         return super().get_children(order=order)</code></pre>
 </details>
 <h3>Ancestors</h3>
@@ -406,7 +346,7 @@
 <h3>Static methods</h3>
 <dl>
 <dt id="signals_notebook.entities.experiment.Experiment.create"><code class="name flex">
-<span>def <span class="ident">create</span></span>(<span>*, name: str, description: Optional[str] = None, template: Optional[ForwardRef('<a title="signals_notebook.entities.experiment.Experiment" href="#signals_notebook.entities.experiment.Experiment">Experiment</a>')] = None, notebook: Optional[<a title="signals_notebook.entities.notebook.Notebook" href="notebook.html#signals_notebook.entities.notebook.Notebook">Notebook</a>] = None, digest: str = None, force: bool = True) ‑> <a title="signals_notebook.entities.experiment.Experiment" href="#signals_notebook.entities.experiment.Experiment">Experiment</a></span>
+<span>def <span class="ident">create</span></span>(<span>*, name: str, description: Optional[str] = None, template: Optional[ForwardRef('<a title="signals_notebook.entities.experiment.Experiment" href="#signals_notebook.entities.experiment.Experiment">Experiment</a>')] = None, notebook: Optional[<a title="signals_notebook.entities.notebook.Notebook" href="notebook.html#signals_notebook.entities.notebook.Notebook">Notebook</a>] = None, digest: str = None, force: bool = True) ‑> <a title="signals_notebook.entities.notebook.Notebook" href="notebook.html#signals_notebook.entities.notebook.Notebook">Notebook</a></span>
 </code></dt>
 <dd>
 <div class="desc"><p>Create new Experiment in Signals Notebook</p>
@@ -441,7 +381,7 @@
     notebook: Optional[Notebook] = None,
     digest: str = None,
     force: bool = True,
-) -&gt; &#39;Experiment&#39;:
+) -&gt; &#39;Notebook&#39;:
     &#34;&#34;&#34;Create new Experiment in Signals Notebook
 
     Args:
@@ -480,51 +420,6 @@
         force=force,
         request=request,
     )</code></pre>
-</details>
-</dd>
-<dt id="signals_notebook.entities.experiment.Experiment.load"><code class="name flex">
-<span>def <span class="ident">load</span></span>(<span>path: str, fs_handler: <a title="signals_notebook.utils.fs_handler.FSHandler" href="../utils/fs_handler.html#signals_notebook.utils.fs_handler.FSHandler">FSHandler</a>, notebook: <a title="signals_notebook.entities.notebook.Notebook" href="notebook.html#signals_notebook.entities.notebook.Notebook">Notebook</a>) ‑> None</span>
-</code></dt>
-<dd>
-<div class="desc"><p>Load Experiment entity</p>
-<h2 id="args">Args</h2>
-<dl>
-<dt><strong><code>path</code></strong></dt>
-<dd>content path</dd>
-<dt><strong><code>fs_handler</code></strong></dt>
-<dd>FSHandler</dd>
-<dt><strong><code>notebook</code></strong></dt>
-<dd>Container where load Experiment entity</dd>
-</dl>
-<p>Returns:</p></div>
-<details class="source">
-<summary>
-<span>Expand source code</span>
-</summary>
-<pre><code class="python">@classmethod
-def load(cls, path: str, fs_handler: FSHandler, notebook: Notebook) -&gt; None:
-    &#34;&#34;&#34;Load Experiment entity
-
-    Args:
-        path: content path
-        fs_handler: FSHandler
-        notebook: Container where load Experiment entity
-
-    Returns:
-
-    &#34;&#34;&#34;
-    from signals_notebook.item_mapper import ItemMapper
-
-    metadata = json.loads(fs_handler.read(fs_handler.join_path(path, &#39;metadata.json&#39;)))
-    experiment = cls.create(
-        notebook=notebook, name=metadata[&#39;name&#39;], description=metadata[&#39;description&#39;], force=True
-    )
-    child_entities_folders = fs_handler.list_subfolders(path)
-    for child_entity in child_entities_folders:
-        child_entity_type = child_entity.split(&#39;:&#39;)[0]
-        ItemMapper.get_item_class(child_entity_type).load(
-            fs_handler.join_path(path, child_entity), fs_handler, experiment
-        )</code></pre>
 </details>
 </dd>
 </dl>
@@ -632,11 +527,6 @@
 <ul class="hlist">
 <li><code><a title="signals_notebook.entities.container.Container.add_child" href="container.html#signals_notebook.entities.container.Container.add_child">add_child</a></code></li>
 <li><code><a title="signals_notebook.entities.container.Container.delete" href="entity.html#signals_notebook.entities.entity.Entity.delete">delete</a></code></li>
-<<<<<<< HEAD
-<li><code><a title="signals_notebook.entities.container.Container.dump_templates" href="container.html#signals_notebook.entities.container.Container.dump_templates">dump_templates</a></code></li>
-<li><code><a title="signals_notebook.entities.container.Container.get_children" href="container.html#signals_notebook.entities.container.Container.get_children">get_children</a></code></li>
-=======
->>>>>>> 53f8fcf9
 <li><code><a title="signals_notebook.entities.container.Container.get_list" href="entity.html#signals_notebook.entities.entity.Entity.get_list">get_list</a></code></li>
 <li><code><a title="signals_notebook.entities.container.Container.get_subclasses" href="entity.html#signals_notebook.entities.entity.Entity.get_subclasses">get_subclasses</a></code></li>
 <li><code><a title="signals_notebook.entities.container.Container.get_template_name" href="entity.html#signals_notebook.entities.entity.Entity.get_template_name">get_template_name</a></code></li>
@@ -709,7 +599,6 @@
 <li><code><a title="signals_notebook.entities.experiment.Experiment.create" href="#signals_notebook.entities.experiment.Experiment.create">create</a></code></li>
 <li><code><a title="signals_notebook.entities.experiment.Experiment.get_children" href="#signals_notebook.entities.experiment.Experiment.get_children">get_children</a></code></li>
 <li><code><a title="signals_notebook.entities.experiment.Experiment.get_html" href="#signals_notebook.entities.experiment.Experiment.get_html">get_html</a></code></li>
-<li><code><a title="signals_notebook.entities.experiment.Experiment.load" href="#signals_notebook.entities.experiment.Experiment.load">load</a></code></li>
 <li><code><a title="signals_notebook.entities.experiment.Experiment.state" href="#signals_notebook.entities.experiment.Experiment.state">state</a></code></li>
 <li><code><a title="signals_notebook.entities.experiment.Experiment.stoichiometry" href="#signals_notebook.entities.experiment.Experiment.stoichiometry">stoichiometry</a></code></li>
 <li><code><a title="signals_notebook.entities.experiment.Experiment.type" href="#signals_notebook.entities.experiment.Experiment.type">type</a></code></li>
