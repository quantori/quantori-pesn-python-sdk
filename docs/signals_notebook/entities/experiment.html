<!doctype html>
<html lang="en">
<head>
<meta charset="utf-8">
<meta name="viewport" content="width=device-width, initial-scale=1, minimum-scale=1" />
<meta name="generator" content="pdoc 0.10.0" />
<title>signals_notebook.entities.experiment API documentation</title>
<meta name="description" content="" />
<link rel="preload stylesheet" as="style" href="https://cdnjs.cloudflare.com/ajax/libs/10up-sanitize.css/11.0.1/sanitize.min.css" integrity="sha256-PK9q560IAAa6WVRRh76LtCaI8pjTJ2z11v0miyNNjrs=" crossorigin>
<link rel="preload stylesheet" as="style" href="https://cdnjs.cloudflare.com/ajax/libs/10up-sanitize.css/11.0.1/typography.min.css" integrity="sha256-7l/o7C8jubJiy74VsKTidCy1yBkRtiUGbVkYBylBqUg=" crossorigin>
<link rel="stylesheet preload" as="style" href="https://cdnjs.cloudflare.com/ajax/libs/highlight.js/10.1.1/styles/github.min.css" crossorigin>
<style>:root{--highlight-color:#fe9}.flex{display:flex !important}body{line-height:1.5em}#content{padding:20px}#sidebar{padding:30px;overflow:hidden}#sidebar > *:last-child{margin-bottom:2cm}.http-server-breadcrumbs{font-size:130%;margin:0 0 15px 0}#footer{font-size:.75em;padding:5px 30px;border-top:1px solid #ddd;text-align:right}#footer p{margin:0 0 0 1em;display:inline-block}#footer p:last-child{margin-right:30px}h1,h2,h3,h4,h5{font-weight:300}h1{font-size:2.5em;line-height:1.1em}h2{font-size:1.75em;margin:1em 0 .50em 0}h3{font-size:1.4em;margin:25px 0 10px 0}h4{margin:0;font-size:105%}h1:target,h2:target,h3:target,h4:target,h5:target,h6:target{background:var(--highlight-color);padding:.2em 0}a{color:#058;text-decoration:none;transition:color .3s ease-in-out}a:hover{color:#e82}.title code{font-weight:bold}h2[id^="header-"]{margin-top:2em}.ident{color:#900}pre code{background:#f8f8f8;font-size:.8em;line-height:1.4em}code{background:#f2f2f1;padding:1px 4px;overflow-wrap:break-word}h1 code{background:transparent}pre{background:#f8f8f8;border:0;border-top:1px solid #ccc;border-bottom:1px solid #ccc;margin:1em 0;padding:1ex}#http-server-module-list{display:flex;flex-flow:column}#http-server-module-list div{display:flex}#http-server-module-list dt{min-width:10%}#http-server-module-list p{margin-top:0}.toc ul,#index{list-style-type:none;margin:0;padding:0}#index code{background:transparent}#index h3{border-bottom:1px solid #ddd}#index ul{padding:0}#index h4{margin-top:.6em;font-weight:bold}@media (min-width:200ex){#index .two-column{column-count:2}}@media (min-width:300ex){#index .two-column{column-count:3}}dl{margin-bottom:2em}dl dl:last-child{margin-bottom:4em}dd{margin:0 0 1em 3em}#header-classes + dl > dd{margin-bottom:3em}dd dd{margin-left:2em}dd p{margin:10px 0}.name{background:#eee;font-weight:bold;font-size:.85em;padding:5px 10px;display:inline-block;min-width:40%}.name:hover{background:#e0e0e0}dt:target .name{background:var(--highlight-color)}.name > span:first-child{white-space:nowrap}.name.class > span:nth-child(2){margin-left:.4em}.inherited{color:#999;border-left:5px solid #eee;padding-left:1em}.inheritance em{font-style:normal;font-weight:bold}.desc h2{font-weight:400;font-size:1.25em}.desc h3{font-size:1em}.desc dt code{background:inherit}.source summary,.git-link-div{color:#666;text-align:right;font-weight:400;font-size:.8em;text-transform:uppercase}.source summary > *{white-space:nowrap;cursor:pointer}.git-link{color:inherit;margin-left:1em}.source pre{max-height:500px;overflow:auto;margin:0}.source pre code{font-size:12px;overflow:visible}.hlist{list-style:none}.hlist li{display:inline}.hlist li:after{content:',\2002'}.hlist li:last-child:after{content:none}.hlist .hlist{display:inline;padding-left:1em}img{max-width:100%}td{padding:0 .5em}.admonition{padding:.1em .5em;margin-bottom:1em}.admonition-title{font-weight:bold}.admonition.note,.admonition.info,.admonition.important{background:#aef}.admonition.todo,.admonition.versionadded,.admonition.tip,.admonition.hint{background:#dfd}.admonition.warning,.admonition.versionchanged,.admonition.deprecated{background:#fd4}.admonition.error,.admonition.danger,.admonition.caution{background:lightpink}</style>
<style media="screen and (min-width: 700px)">@media screen and (min-width:700px){#sidebar{width:30%;height:100vh;overflow:auto;position:sticky;top:0}#content{width:70%;max-width:100ch;padding:3em 4em;border-left:1px solid #ddd}pre code{font-size:1em}.item .name{font-size:1em}main{display:flex;flex-direction:row-reverse;justify-content:flex-end}.toc ul ul,#index ul{padding-left:1.5em}.toc > ul > li{margin-top:.5em}}</style>
<style media="print">@media print{#sidebar h1{page-break-before:always}.source{display:none}}@media print{*{background:transparent !important;color:#000 !important;box-shadow:none !important;text-shadow:none !important}a[href]:after{content:" (" attr(href) ")";font-size:90%}a[href][title]:after{content:none}abbr[title]:after{content:" (" attr(title) ")"}.ir a:after,a[href^="javascript:"]:after,a[href^="#"]:after{content:""}pre,blockquote{border:1px solid #999;page-break-inside:avoid}thead{display:table-header-group}tr,img{page-break-inside:avoid}img{max-width:100% !important}@page{margin:0.5cm}p,h2,h3{orphans:3;widows:3}h1,h2,h3,h4,h5,h6{page-break-after:avoid}}</style>
<script defer src="https://cdnjs.cloudflare.com/ajax/libs/highlight.js/10.1.1/highlight.min.js" integrity="sha256-Uv3H6lx7dJmRfRvH8TH6kJD1TSK1aFcwgx+mdg3epi8=" crossorigin></script>
<script>window.addEventListener('DOMContentLoaded', () => hljs.initHighlighting())</script>
</head>
<body>
<main>
<article id="content">
<header>
<h1 class="title">Module <code>signals_notebook.entities.experiment</code></h1>
</header>
<section id="section-intro">
<details class="source">
<summary>
<span>Expand source code</span>
</summary>
<pre><code class="python">import json
import logging
from enum import Enum
from functools import cached_property
from typing import ClassVar, Generator, Literal, Optional, Union

from pydantic import BaseModel, Field

from signals_notebook.common_types import Ancestors, EntityCreationRequestPayload, EntityType, Template
from signals_notebook.entities import Entity
from signals_notebook.entities.container import Container
from signals_notebook.entities.notebook import Notebook
from signals_notebook.entities.stoichiometry.stoichiometry import Stoichiometry
from signals_notebook.jinja_env import env
from signals_notebook.utils.fs_handler import FSHandler

log = logging.getLogger(__name__)


class _Attributes(BaseModel):
    name: str
    description: Optional[str] = None


class _Relationships(BaseModel):
    template: Optional[Template] = None
    ancestors: Optional[Ancestors] = None


class _RequestBody(BaseModel):
    type: EntityType
    attributes: _Attributes
    relationships: Optional[_Relationships] = None


class _RequestPayload(EntityCreationRequestPayload[_RequestBody]):
    pass


class ExperimentState(str, Enum):
    OPEN = &#39;open&#39;
    CLOSED = &#39;closed&#39;


class Experiment(Container):
    type: Literal[EntityType.EXPERIMENT] = Field(allow_mutation=False)
    state: Optional[ExperimentState] = Field(allow_mutation=False, default=None)
    _template_name: ClassVar = &#39;experiment.html&#39;

    class Config:
        keep_untouched = (cached_property,)

    @classmethod
    def _get_entity_type(cls) -&gt; EntityType:
        return EntityType.EXPERIMENT

    @classmethod
    def create(
        cls,
        *,
        name: str,
        description: Optional[str] = None,
        template: Optional[&#39;Experiment&#39;] = None,
        notebook: Optional[Notebook] = None,
        digest: str = None,
        force: bool = True,
    ) -&gt; &#39;Experiment&#39;:
        &#34;&#34;&#34;Create new Experiment in Signals Notebook

        Args:
            name: name of experiment
            description: description of experiment
            template: experiment template
            notebook: notebook where create experiment
            digest: Indicate digest
            force: Force to create without doing digest check

        Returns:
            Experiment
        &#34;&#34;&#34;

        relationships = None
        if template or notebook:
            relationships = _Relationships(
                ancestors=Ancestors(data=[notebook.short_description]) if notebook else None,
                template=Template(data=template.short_description) if template else None,
            )

        request = _RequestPayload(
            data=_RequestBody(
                type=cls._get_entity_type(),
                attributes=_Attributes(
                    name=name,
                    description=description,
                ),
                relationships=relationships,
            )
        )

        log.debug(&#39;Creating Notebook for: %s&#39;, cls.__name__)
        return super()._create(
            digest=digest,
            force=force,
            request=request,
        )

    @cached_property
    def stoichiometry(self) -&gt; Union[Stoichiometry, list[Stoichiometry]]:
        &#34;&#34;&#34; Fetch stoichiometry data of experiment

        Returns:
            Stoichiometry object or list of Stoichiometry objects
        &#34;&#34;&#34;
        log.debug(&#39;Fetching data in Stoichiometry for: %s&#39;, self.eid)
        return Stoichiometry.fetch_data(self.eid)

    def get_html(self) -&gt; str:
        &#34;&#34;&#34;Get in HTML format

        Returns:
            Rendered template as a string
        &#34;&#34;&#34;
        data = {
            &#39;title&#39;: self.name,
            &#39;description&#39;: self.description,
            &#39;edited_at&#39;: self.edited_at,
            &#39;state&#39;: self.state,
            &#39;children&#39;: self.get_children(),
        }

        template = env.get_template(self._template_name)
        log.info(&#39;Html template for %s:%s has been rendered.&#39;, self.__class__.__name__, self.eid)

        return template.render(data=data)

    @classmethod
<<<<<<< HEAD
    def load(cls, path: str, fs_handler: FSHandler, notebook: Notebook) -&gt; None:
=======
    def load(cls, path: str, fs_handler: FSHandler, notebook: Notebook) -&gt; None:  # type: ignore[override]
>>>>>>> 4f2e327f
        &#34;&#34;&#34;Load Experiment entity

        Args:
            path: content path
            fs_handler: FSHandler
            notebook: Container where load Experiment entity

        Returns:

        &#34;&#34;&#34;
        from signals_notebook.item_mapper import ItemMapper

        metadata = json.loads(fs_handler.read(fs_handler.join_path(path, &#39;metadata.json&#39;)))
        experiment = cls.create(
            notebook=notebook, name=metadata[&#39;name&#39;], description=metadata[&#39;description&#39;], force=True
        )
        child_entities_folders = fs_handler.list_subfolders(path)
        for child_entity in child_entities_folders:
            child_entity_type = child_entity.split(&#39;:&#39;)[0]
            ItemMapper.get_item_class(child_entity_type).load(
                fs_handler.join_path(path, child_entity), fs_handler, experiment
            )

    def get_children(self, order: Optional[str] = &#39;layout&#39;) -&gt; Generator[Entity, None, None]:
        return super().get_children(order=order)</code></pre>
</details>
</section>
<section>
</section>
<section>
</section>
<section>
</section>
<section>
<h2 class="section-title" id="header-classes">Classes</h2>
<dl>
<dt id="signals_notebook.entities.experiment.EntityCreationRequestPayload[_RequestBody]"><code class="flex name class">
<span>class <span class="ident">EntityCreationRequestPayload[_RequestBody]</span></span>
<span>(</span><span>**data: Any)</span>
</code></dt>
<dd>
<div class="desc"><p>Create a new model by parsing and validating input data from keyword arguments.</p>
<p>Raises ValidationError if the input data cannot be parsed to form a valid model.</p></div>
<h3>Ancestors</h3>
<ul class="hlist">
<li><a title="signals_notebook.common_types.EntityCreationRequestPayload" href="../common_types.html#signals_notebook.common_types.EntityCreationRequestPayload">EntityCreationRequestPayload</a></li>
<li>pydantic.generics.DataObject[_RequestBody]</li>
<li><a title="signals_notebook.common_types.DataObject" href="../common_types.html#signals_notebook.common_types.DataObject">DataObject</a></li>
<li>pydantic.generics.GenericModel</li>
<li>pydantic.main.BaseModel</li>
<li>pydantic.utils.Representation</li>
<li>typing.Generic</li>
</ul>
<h3>Subclasses</h3>
<ul class="hlist">
<li>signals_notebook.entities.experiment._RequestPayload</li>
</ul>
<h3>Class variables</h3>
<dl>
<dt id="signals_notebook.entities.experiment.EntityCreationRequestPayload[_RequestBody].Config"><code class="name">var <span class="ident">Config</span></code></dt>
<dd>
<div class="desc"></div>
</dd>
<dt id="signals_notebook.entities.experiment.EntityCreationRequestPayload[_RequestBody].data"><code class="name">var <span class="ident">data</span> : signals_notebook.entities.experiment._RequestBody</code></dt>
<dd>
<div class="desc"></div>
</dd>
</dl>
</dd>
<dt id="signals_notebook.entities.experiment.Experiment"><code class="flex name class">
<span>class <span class="ident">Experiment</span></span>
<span>(</span><span>**data: Any)</span>
</code></dt>
<dd>
<div class="desc"><p>Create a new model by parsing and validating input data from keyword arguments.</p>
<p>Raises ValidationError if the input data cannot be parsed to form a valid model.</p></div>
<details class="source">
<summary>
<span>Expand source code</span>
</summary>
<pre><code class="python">class Experiment(Container):
    type: Literal[EntityType.EXPERIMENT] = Field(allow_mutation=False)
    state: Optional[ExperimentState] = Field(allow_mutation=False, default=None)
    _template_name: ClassVar = &#39;experiment.html&#39;

    class Config:
        keep_untouched = (cached_property,)

    @classmethod
    def _get_entity_type(cls) -&gt; EntityType:
        return EntityType.EXPERIMENT

    @classmethod
    def create(
        cls,
        *,
        name: str,
        description: Optional[str] = None,
        template: Optional[&#39;Experiment&#39;] = None,
        notebook: Optional[Notebook] = None,
        digest: str = None,
        force: bool = True,
    ) -&gt; &#39;Experiment&#39;:
        &#34;&#34;&#34;Create new Experiment in Signals Notebook

        Args:
            name: name of experiment
            description: description of experiment
            template: experiment template
            notebook: notebook where create experiment
            digest: Indicate digest
            force: Force to create without doing digest check

        Returns:
            Experiment
        &#34;&#34;&#34;

        relationships = None
        if template or notebook:
            relationships = _Relationships(
                ancestors=Ancestors(data=[notebook.short_description]) if notebook else None,
                template=Template(data=template.short_description) if template else None,
            )

        request = _RequestPayload(
            data=_RequestBody(
                type=cls._get_entity_type(),
                attributes=_Attributes(
                    name=name,
                    description=description,
                ),
                relationships=relationships,
            )
        )

        log.debug(&#39;Creating Notebook for: %s&#39;, cls.__name__)
        return super()._create(
            digest=digest,
            force=force,
            request=request,
        )

    @cached_property
    def stoichiometry(self) -&gt; Union[Stoichiometry, list[Stoichiometry]]:
        &#34;&#34;&#34; Fetch stoichiometry data of experiment

        Returns:
            Stoichiometry object or list of Stoichiometry objects
        &#34;&#34;&#34;
        log.debug(&#39;Fetching data in Stoichiometry for: %s&#39;, self.eid)
        return Stoichiometry.fetch_data(self.eid)

    def get_html(self) -&gt; str:
        &#34;&#34;&#34;Get in HTML format

        Returns:
            Rendered template as a string
        &#34;&#34;&#34;
        data = {
            &#39;title&#39;: self.name,
            &#39;description&#39;: self.description,
            &#39;edited_at&#39;: self.edited_at,
            &#39;state&#39;: self.state,
            &#39;children&#39;: self.get_children(),
        }

        template = env.get_template(self._template_name)
        log.info(&#39;Html template for %s:%s has been rendered.&#39;, self.__class__.__name__, self.eid)

        return template.render(data=data)

    @classmethod
<<<<<<< HEAD
    def load(cls, path: str, fs_handler: FSHandler, notebook: Notebook) -&gt; None:
=======
    def load(cls, path: str, fs_handler: FSHandler, notebook: Notebook) -&gt; None:  # type: ignore[override]
>>>>>>> 4f2e327f
        &#34;&#34;&#34;Load Experiment entity

        Args:
            path: content path
            fs_handler: FSHandler
            notebook: Container where load Experiment entity

        Returns:

        &#34;&#34;&#34;
        from signals_notebook.item_mapper import ItemMapper

        metadata = json.loads(fs_handler.read(fs_handler.join_path(path, &#39;metadata.json&#39;)))
        experiment = cls.create(
            notebook=notebook, name=metadata[&#39;name&#39;], description=metadata[&#39;description&#39;], force=True
        )
        child_entities_folders = fs_handler.list_subfolders(path)
        for child_entity in child_entities_folders:
            child_entity_type = child_entity.split(&#39;:&#39;)[0]
            ItemMapper.get_item_class(child_entity_type).load(
                fs_handler.join_path(path, child_entity), fs_handler, experiment
            )

    def get_children(self, order: Optional[str] = &#39;layout&#39;) -&gt; Generator[Entity, None, None]:
        return super().get_children(order=order)</code></pre>
</details>
<h3>Ancestors</h3>
<ul class="hlist">
<li><a title="signals_notebook.entities.container.Container" href="container.html#signals_notebook.entities.container.Container">Container</a></li>
<li><a title="signals_notebook.entities.entity.Entity" href="entity.html#signals_notebook.entities.entity.Entity">Entity</a></li>
<li>pydantic.main.BaseModel</li>
<li>pydantic.utils.Representation</li>
<li>abc.ABC</li>
</ul>
<h3>Class variables</h3>
<dl>
<dt id="signals_notebook.entities.experiment.Experiment.Config"><code class="name">var <span class="ident">Config</span></code></dt>
<dd>
<div class="desc"></div>
</dd>
<dt id="signals_notebook.entities.experiment.Experiment.state"><code class="name">var <span class="ident">state</span> : Optional[<a title="signals_notebook.entities.experiment.ExperimentState" href="#signals_notebook.entities.experiment.ExperimentState">ExperimentState</a>]</code></dt>
<dd>
<div class="desc"></div>
</dd>
<dt id="signals_notebook.entities.experiment.Experiment.type"><code class="name">var <span class="ident">type</span> : Literal[<EntityType.EXPERIMENT: 'experiment'>]</code></dt>
<dd>
<div class="desc"></div>
</dd>
</dl>
<h3>Static methods</h3>
<dl>
<dt id="signals_notebook.entities.experiment.Experiment.create"><code class="name flex">
<span>def <span class="ident">create</span></span>(<span>*, name: str, description: Optional[str] = None, template: Optional[ForwardRef('<a title="signals_notebook.entities.experiment.Experiment" href="#signals_notebook.entities.experiment.Experiment">Experiment</a>')] = None, notebook: Optional[<a title="signals_notebook.entities.notebook.Notebook" href="notebook.html#signals_notebook.entities.notebook.Notebook">Notebook</a>] = None, digest: str = None, force: bool = True) ‑> <a title="signals_notebook.entities.experiment.Experiment" href="#signals_notebook.entities.experiment.Experiment">Experiment</a></span>
</code></dt>
<dd>
<div class="desc"><p>Create new Experiment in Signals Notebook</p>
<h2 id="args">Args</h2>
<dl>
<dt><strong><code>name</code></strong></dt>
<dd>name of experiment</dd>
<dt><strong><code>description</code></strong></dt>
<dd>description of experiment</dd>
<dt><strong><code>template</code></strong></dt>
<dd>experiment template</dd>
<dt><strong><code>notebook</code></strong></dt>
<dd>notebook where create experiment</dd>
<dt><strong><code>digest</code></strong></dt>
<dd>Indicate digest</dd>
<dt><strong><code>force</code></strong></dt>
<dd>Force to create without doing digest check</dd>
</dl>
<h2 id="returns">Returns</h2>
<p>Experiment</p></div>
<details class="source">
<summary>
<span>Expand source code</span>
</summary>
<pre><code class="python">@classmethod
def create(
    cls,
    *,
    name: str,
    description: Optional[str] = None,
    template: Optional[&#39;Experiment&#39;] = None,
    notebook: Optional[Notebook] = None,
    digest: str = None,
    force: bool = True,
) -&gt; &#39;Experiment&#39;:
    &#34;&#34;&#34;Create new Experiment in Signals Notebook

    Args:
        name: name of experiment
        description: description of experiment
        template: experiment template
        notebook: notebook where create experiment
        digest: Indicate digest
        force: Force to create without doing digest check

    Returns:
        Experiment
    &#34;&#34;&#34;

    relationships = None
    if template or notebook:
        relationships = _Relationships(
            ancestors=Ancestors(data=[notebook.short_description]) if notebook else None,
            template=Template(data=template.short_description) if template else None,
        )

    request = _RequestPayload(
        data=_RequestBody(
            type=cls._get_entity_type(),
            attributes=_Attributes(
                name=name,
                description=description,
            ),
            relationships=relationships,
        )
    )

    log.debug(&#39;Creating Notebook for: %s&#39;, cls.__name__)
    return super()._create(
        digest=digest,
        force=force,
        request=request,
    )</code></pre>
</details>
</dd>
<dt id="signals_notebook.entities.experiment.Experiment.load"><code class="name flex">
<span>def <span class="ident">load</span></span>(<span>path: str, fs_handler: <a title="signals_notebook.utils.fs_handler.FSHandler" href="../utils/fs_handler.html#signals_notebook.utils.fs_handler.FSHandler">FSHandler</a>, notebook: <a title="signals_notebook.entities.notebook.Notebook" href="notebook.html#signals_notebook.entities.notebook.Notebook">Notebook</a>) ‑> None</span>
</code></dt>
<dd>
<div class="desc"><p>Load Experiment entity</p>
<h2 id="args">Args</h2>
<dl>
<dt><strong><code>path</code></strong></dt>
<dd>content path</dd>
<dt><strong><code>fs_handler</code></strong></dt>
<dd>FSHandler</dd>
<dt><strong><code>notebook</code></strong></dt>
<dd>Container where load Experiment entity</dd>
</dl>
<p>Returns:</p></div>
<details class="source">
<summary>
<span>Expand source code</span>
</summary>
<pre><code class="python">@classmethod
<<<<<<< HEAD
def load(cls, path: str, fs_handler: FSHandler, notebook: Notebook) -&gt; None:
=======
def load(cls, path: str, fs_handler: FSHandler, notebook: Notebook) -&gt; None:  # type: ignore[override]
>>>>>>> 4f2e327f
    &#34;&#34;&#34;Load Experiment entity

    Args:
        path: content path
        fs_handler: FSHandler
        notebook: Container where load Experiment entity

    Returns:

    &#34;&#34;&#34;
    from signals_notebook.item_mapper import ItemMapper

    metadata = json.loads(fs_handler.read(fs_handler.join_path(path, &#39;metadata.json&#39;)))
    experiment = cls.create(
        notebook=notebook, name=metadata[&#39;name&#39;], description=metadata[&#39;description&#39;], force=True
    )
    child_entities_folders = fs_handler.list_subfolders(path)
    for child_entity in child_entities_folders:
        child_entity_type = child_entity.split(&#39;:&#39;)[0]
        ItemMapper.get_item_class(child_entity_type).load(
            fs_handler.join_path(path, child_entity), fs_handler, experiment
        )</code></pre>
</details>
</dd>
</dl>
<h3>Instance variables</h3>
<dl>
<dt id="signals_notebook.entities.experiment.Experiment.stoichiometry"><code class="name">var <span class="ident">stoichiometry</span></code></dt>
<dd>
<div class="desc"><p>Fetch stoichiometry data of experiment</p>
<h2 id="returns">Returns</h2>
<p>Stoichiometry object or list of Stoichiometry objects</p></div>
<details class="source">
<summary>
<span>Expand source code</span>
</summary>
<pre><code class="python">def __get__(self, instance, owner=None):
    if instance is None:
        return self
    if self.attrname is None:
        raise TypeError(
            &#34;Cannot use cached_property instance without calling __set_name__ on it.&#34;)
    try:
        cache = instance.__dict__
    except AttributeError:  # not all objects have __dict__ (e.g. class defines slots)
        msg = (
            f&#34;No &#39;__dict__&#39; attribute on {type(instance).__name__!r} &#34;
            f&#34;instance to cache {self.attrname!r} property.&#34;
        )
        raise TypeError(msg) from None
    val = cache.get(self.attrname, _NOT_FOUND)
    if val is _NOT_FOUND:
        with self.lock:
            # check if another thread filled cache while we awaited lock
            val = cache.get(self.attrname, _NOT_FOUND)
            if val is _NOT_FOUND:
                val = self.func(instance)
                try:
                    cache[self.attrname] = val
                except TypeError:
                    msg = (
                        f&#34;The &#39;__dict__&#39; attribute on {type(instance).__name__!r} instance &#34;
                        f&#34;does not support item assignment for caching {self.attrname!r} property.&#34;
                    )
                    raise TypeError(msg) from None
    return val</code></pre>
</details>
</dd>
</dl>
<h3>Methods</h3>
<dl>
<dt id="signals_notebook.entities.experiment.Experiment.get_html"><code class="name flex">
<span>def <span class="ident">get_html</span></span>(<span>self) ‑> str</span>
</code></dt>
<dd>
<div class="desc"><p>Get in HTML format</p>
<h2 id="returns">Returns</h2>
<p>Rendered template as a string</p></div>
<details class="source">
<summary>
<span>Expand source code</span>
</summary>
<pre><code class="python">def get_html(self) -&gt; str:
    &#34;&#34;&#34;Get in HTML format

    Returns:
        Rendered template as a string
    &#34;&#34;&#34;
    data = {
        &#39;title&#39;: self.name,
        &#39;description&#39;: self.description,
        &#39;edited_at&#39;: self.edited_at,
        &#39;state&#39;: self.state,
        &#39;children&#39;: self.get_children(),
    }

    template = env.get_template(self._template_name)
    log.info(&#39;Html template for %s:%s has been rendered.&#39;, self.__class__.__name__, self.eid)

    return template.render(data=data)</code></pre>
</details>
</dd>
</dl>
<h3>Inherited members</h3>
<ul class="hlist">
<li><code><b><a title="signals_notebook.entities.container.Container" href="container.html#signals_notebook.entities.container.Container">Container</a></b></code>:
<ul class="hlist">
<li><code><a title="signals_notebook.entities.container.Container.add_child" href="container.html#signals_notebook.entities.container.Container.add_child">add_child</a></code></li>
<li><code><a title="signals_notebook.entities.container.Container.delete" href="entity.html#signals_notebook.entities.entity.Entity.delete">delete</a></code></li>
<li><code><a title="signals_notebook.entities.container.Container.dump_templates" href="container.html#signals_notebook.entities.container.Container.dump_templates">dump_templates</a></code></li>
<li><code><a title="signals_notebook.entities.container.Container.get_children" href="container.html#signals_notebook.entities.container.Container.get_children">get_children</a></code></li>
<li><code><a title="signals_notebook.entities.container.Container.get_list" href="entity.html#signals_notebook.entities.entity.Entity.get_list">get_list</a></code></li>
<li><code><a title="signals_notebook.entities.container.Container.get_subclasses" href="entity.html#signals_notebook.entities.entity.Entity.get_subclasses">get_subclasses</a></code></li>
<li><code><a title="signals_notebook.entities.container.Container.get_template_name" href="entity.html#signals_notebook.entities.entity.Entity.get_template_name">get_template_name</a></code></li>
<li><code><a title="signals_notebook.entities.container.Container.refresh" href="entity.html#signals_notebook.entities.entity.Entity.refresh">refresh</a></code></li>
<li><code><a title="signals_notebook.entities.container.Container.save" href="entity.html#signals_notebook.entities.entity.Entity.save">save</a></code></li>
<li><code><a title="signals_notebook.entities.container.Container.set_template_name" href="entity.html#signals_notebook.entities.entity.Entity.set_template_name">set_template_name</a></code></li>
<li><code><a title="signals_notebook.entities.container.Container.short_description" href="entity.html#signals_notebook.entities.entity.Entity.short_description">short_description</a></code></li>
</ul>
</li>
</ul>
</dd>
<dt id="signals_notebook.entities.experiment.ExperimentState"><code class="flex name class">
<span>class <span class="ident">ExperimentState</span></span>
<span>(</span><span>value, names=None, *, module=None, qualname=None, type=None, start=1)</span>
</code></dt>
<dd>
<div class="desc"><p>An enumeration.</p></div>
<details class="source">
<summary>
<span>Expand source code</span>
</summary>
<pre><code class="python">class ExperimentState(str, Enum):
    OPEN = &#39;open&#39;
    CLOSED = &#39;closed&#39;</code></pre>
</details>
<h3>Ancestors</h3>
<ul class="hlist">
<li>builtins.str</li>
<li>enum.Enum</li>
</ul>
<h3>Class variables</h3>
<dl>
<dt id="signals_notebook.entities.experiment.ExperimentState.CLOSED"><code class="name">var <span class="ident">CLOSED</span></code></dt>
<dd>
<div class="desc"></div>
</dd>
<dt id="signals_notebook.entities.experiment.ExperimentState.OPEN"><code class="name">var <span class="ident">OPEN</span></code></dt>
<dd>
<div class="desc"></div>
</dd>
</dl>
</dd>
</dl>
</section>
</article>
<nav id="sidebar">
<h1>Index</h1>
<div class="toc">
<ul></ul>
</div>
<ul id="index">
<li><h3>Super-module</h3>
<ul>
<li><code><a title="signals_notebook.entities" href="index.html">signals_notebook.entities</a></code></li>
</ul>
</li>
<li><h3><a href="#header-classes">Classes</a></h3>
<ul>
<li>
<h4><code><a title="signals_notebook.entities.experiment.EntityCreationRequestPayload[_RequestBody]" href="#signals_notebook.entities.experiment.EntityCreationRequestPayload[_RequestBody]">EntityCreationRequestPayload[_RequestBody]</a></code></h4>
<ul class="">
<li><code><a title="signals_notebook.entities.experiment.EntityCreationRequestPayload[_RequestBody].Config" href="#signals_notebook.entities.experiment.EntityCreationRequestPayload[_RequestBody].Config">Config</a></code></li>
<li><code><a title="signals_notebook.entities.experiment.EntityCreationRequestPayload[_RequestBody].data" href="#signals_notebook.entities.experiment.EntityCreationRequestPayload[_RequestBody].data">data</a></code></li>
</ul>
</li>
<li>
<h4><code><a title="signals_notebook.entities.experiment.Experiment" href="#signals_notebook.entities.experiment.Experiment">Experiment</a></code></h4>
<ul class="two-column">
<li><code><a title="signals_notebook.entities.experiment.Experiment.Config" href="#signals_notebook.entities.experiment.Experiment.Config">Config</a></code></li>
<li><code><a title="signals_notebook.entities.experiment.Experiment.create" href="#signals_notebook.entities.experiment.Experiment.create">create</a></code></li>
<li><code><a title="signals_notebook.entities.experiment.Experiment.get_html" href="#signals_notebook.entities.experiment.Experiment.get_html">get_html</a></code></li>
<li><code><a title="signals_notebook.entities.experiment.Experiment.load" href="#signals_notebook.entities.experiment.Experiment.load">load</a></code></li>
<li><code><a title="signals_notebook.entities.experiment.Experiment.state" href="#signals_notebook.entities.experiment.Experiment.state">state</a></code></li>
<li><code><a title="signals_notebook.entities.experiment.Experiment.stoichiometry" href="#signals_notebook.entities.experiment.Experiment.stoichiometry">stoichiometry</a></code></li>
<li><code><a title="signals_notebook.entities.experiment.Experiment.type" href="#signals_notebook.entities.experiment.Experiment.type">type</a></code></li>
</ul>
</li>
<li>
<h4><code><a title="signals_notebook.entities.experiment.ExperimentState" href="#signals_notebook.entities.experiment.ExperimentState">ExperimentState</a></code></h4>
<ul class="">
<li><code><a title="signals_notebook.entities.experiment.ExperimentState.CLOSED" href="#signals_notebook.entities.experiment.ExperimentState.CLOSED">CLOSED</a></code></li>
<li><code><a title="signals_notebook.entities.experiment.ExperimentState.OPEN" href="#signals_notebook.entities.experiment.ExperimentState.OPEN">OPEN</a></code></li>
</ul>
</li>
</ul>
</li>
</ul>
</nav>
</main>
<footer id="footer">
<p>Generated by <a href="https://pdoc3.github.io/pdoc" title="pdoc: Python API documentation generator"><cite>pdoc</cite> 0.10.0</a>.</p>
</footer>
</body>
</html><|MERGE_RESOLUTION|>--- conflicted
+++ resolved
@@ -162,11 +162,7 @@
         return template.render(data=data)
 
     @classmethod
-<<<<<<< HEAD
-    def load(cls, path: str, fs_handler: FSHandler, notebook: Notebook) -&gt; None:
-=======
     def load(cls, path: str, fs_handler: FSHandler, notebook: Notebook) -&gt; None:  # type: ignore[override]
->>>>>>> 4f2e327f
         &#34;&#34;&#34;Load Experiment entity
 
         Args:
@@ -339,11 +335,7 @@
         return template.render(data=data)
 
     @classmethod
-<<<<<<< HEAD
-    def load(cls, path: str, fs_handler: FSHandler, notebook: Notebook) -&gt; None:
-=======
     def load(cls, path: str, fs_handler: FSHandler, notebook: Notebook) -&gt; None:  # type: ignore[override]
->>>>>>> 4f2e327f
         &#34;&#34;&#34;Load Experiment entity
 
         Args:
@@ -492,11 +484,7 @@
 <span>Expand source code</span>
 </summary>
 <pre><code class="python">@classmethod
-<<<<<<< HEAD
-def load(cls, path: str, fs_handler: FSHandler, notebook: Notebook) -&gt; None:
-=======
 def load(cls, path: str, fs_handler: FSHandler, notebook: Notebook) -&gt; None:  # type: ignore[override]
->>>>>>> 4f2e327f
     &#34;&#34;&#34;Load Experiment entity
 
     Args:
