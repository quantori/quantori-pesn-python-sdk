<!doctype html>
<html lang="en">
<head>
<meta charset="utf-8">
<meta name="viewport" content="width=device-width, initial-scale=1, minimum-scale=1" />
<meta name="generator" content="pdoc 0.10.0" />
<title>signals_notebook.entities.biological_sequence API documentation</title>
<meta name="description" content="" />
<link rel="preload stylesheet" as="style" href="https://cdnjs.cloudflare.com/ajax/libs/10up-sanitize.css/11.0.1/sanitize.min.css" integrity="sha256-PK9q560IAAa6WVRRh76LtCaI8pjTJ2z11v0miyNNjrs=" crossorigin>
<link rel="preload stylesheet" as="style" href="https://cdnjs.cloudflare.com/ajax/libs/10up-sanitize.css/11.0.1/typography.min.css" integrity="sha256-7l/o7C8jubJiy74VsKTidCy1yBkRtiUGbVkYBylBqUg=" crossorigin>
<link rel="stylesheet preload" as="style" href="https://cdnjs.cloudflare.com/ajax/libs/highlight.js/10.1.1/styles/github.min.css" crossorigin>
<style>:root{--highlight-color:#fe9}.flex{display:flex !important}body{line-height:1.5em}#content{padding:20px}#sidebar{padding:30px;overflow:hidden}#sidebar > *:last-child{margin-bottom:2cm}.http-server-breadcrumbs{font-size:130%;margin:0 0 15px 0}#footer{font-size:.75em;padding:5px 30px;border-top:1px solid #ddd;text-align:right}#footer p{margin:0 0 0 1em;display:inline-block}#footer p:last-child{margin-right:30px}h1,h2,h3,h4,h5{font-weight:300}h1{font-size:2.5em;line-height:1.1em}h2{font-size:1.75em;margin:1em 0 .50em 0}h3{font-size:1.4em;margin:25px 0 10px 0}h4{margin:0;font-size:105%}h1:target,h2:target,h3:target,h4:target,h5:target,h6:target{background:var(--highlight-color);padding:.2em 0}a{color:#058;text-decoration:none;transition:color .3s ease-in-out}a:hover{color:#e82}.title code{font-weight:bold}h2[id^="header-"]{margin-top:2em}.ident{color:#900}pre code{background:#f8f8f8;font-size:.8em;line-height:1.4em}code{background:#f2f2f1;padding:1px 4px;overflow-wrap:break-word}h1 code{background:transparent}pre{background:#f8f8f8;border:0;border-top:1px solid #ccc;border-bottom:1px solid #ccc;margin:1em 0;padding:1ex}#http-server-module-list{display:flex;flex-flow:column}#http-server-module-list div{display:flex}#http-server-module-list dt{min-width:10%}#http-server-module-list p{margin-top:0}.toc ul,#index{list-style-type:none;margin:0;padding:0}#index code{background:transparent}#index h3{border-bottom:1px solid #ddd}#index ul{padding:0}#index h4{margin-top:.6em;font-weight:bold}@media (min-width:200ex){#index .two-column{column-count:2}}@media (min-width:300ex){#index .two-column{column-count:3}}dl{margin-bottom:2em}dl dl:last-child{margin-bottom:4em}dd{margin:0 0 1em 3em}#header-classes + dl > dd{margin-bottom:3em}dd dd{margin-left:2em}dd p{margin:10px 0}.name{background:#eee;font-weight:bold;font-size:.85em;padding:5px 10px;display:inline-block;min-width:40%}.name:hover{background:#e0e0e0}dt:target .name{background:var(--highlight-color)}.name > span:first-child{white-space:nowrap}.name.class > span:nth-child(2){margin-left:.4em}.inherited{color:#999;border-left:5px solid #eee;padding-left:1em}.inheritance em{font-style:normal;font-weight:bold}.desc h2{font-weight:400;font-size:1.25em}.desc h3{font-size:1em}.desc dt code{background:inherit}.source summary,.git-link-div{color:#666;text-align:right;font-weight:400;font-size:.8em;text-transform:uppercase}.source summary > *{white-space:nowrap;cursor:pointer}.git-link{color:inherit;margin-left:1em}.source pre{max-height:500px;overflow:auto;margin:0}.source pre code{font-size:12px;overflow:visible}.hlist{list-style:none}.hlist li{display:inline}.hlist li:after{content:',\2002'}.hlist li:last-child:after{content:none}.hlist .hlist{display:inline;padding-left:1em}img{max-width:100%}td{padding:0 .5em}.admonition{padding:.1em .5em;margin-bottom:1em}.admonition-title{font-weight:bold}.admonition.note,.admonition.info,.admonition.important{background:#aef}.admonition.todo,.admonition.versionadded,.admonition.tip,.admonition.hint{background:#dfd}.admonition.warning,.admonition.versionchanged,.admonition.deprecated{background:#fd4}.admonition.error,.admonition.danger,.admonition.caution{background:lightpink}</style>
<style media="screen and (min-width: 700px)">@media screen and (min-width:700px){#sidebar{width:30%;height:100vh;overflow:auto;position:sticky;top:0}#content{width:70%;max-width:100ch;padding:3em 4em;border-left:1px solid #ddd}pre code{font-size:1em}.item .name{font-size:1em}main{display:flex;flex-direction:row-reverse;justify-content:flex-end}.toc ul ul,#index ul{padding-left:1.5em}.toc > ul > li{margin-top:.5em}}</style>
<style media="print">@media print{#sidebar h1{page-break-before:always}.source{display:none}}@media print{*{background:transparent !important;color:#000 !important;box-shadow:none !important;text-shadow:none !important}a[href]:after{content:" (" attr(href) ")";font-size:90%}a[href][title]:after{content:none}abbr[title]:after{content:" (" attr(title) ")"}.ir a:after,a[href^="javascript:"]:after,a[href^="#"]:after{content:""}pre,blockquote{border:1px solid #999;page-break-inside:avoid}thead{display:table-header-group}tr,img{page-break-inside:avoid}img{max-width:100% !important}@page{margin:0.5cm}p,h2,h3{orphans:3;widows:3}h1,h2,h3,h4,h5,h6{page-break-after:avoid}}</style>
<script defer src="https://cdnjs.cloudflare.com/ajax/libs/highlight.js/10.1.1/highlight.min.js" integrity="sha256-Uv3H6lx7dJmRfRvH8TH6kJD1TSK1aFcwgx+mdg3epi8=" crossorigin></script>
<script>window.addEventListener('DOMContentLoaded', () => hljs.initHighlighting())</script>
</head>
<body>
<main>
<article id="content">
<header>
<h1 class="title">Module <code>signals_notebook.entities.biological_sequence</code></h1>
</header>
<section id="section-intro">
<details class="source">
<summary>
<span>Expand source code</span>
</summary>
<pre><code class="python">import logging
from enum import Enum
from typing import ClassVar, Literal

from pydantic import Field

from signals_notebook.common_types import EntityType, File
from signals_notebook.entities import Entity
from signals_notebook.entities.container import Container
from signals_notebook.entities.contentful_entity import ContentfulEntity
from signals_notebook.jinja_env import env

log = logging.getLogger(__name__)


class BiologicalSequence(ContentfulEntity):
    class ContentType(str, Enum):
        FASTA = &#39;biosequence/fasta&#39;
        GB = &#39;biosequence/genbank&#39;
        GBK = &#39;biosequence/genpept&#39;
        SW = &#39;chemical/x-swissprot&#39;
        DNA = &#39;application/vnd.snapgene.dna&#39;
        PROT = &#39;application/vnd.snapgene.protein&#39;

    type: Literal[EntityType.BIO_SEQUENCE] = Field(allow_mutation=False)
    _template_name: ClassVar = &#39;bio_sequence.html&#39;

    @classmethod
    def _get_entity_type(cls) -&gt; EntityType:
        return EntityType.BIO_SEQUENCE

    @classmethod
    def create(
        cls,
        *,
        container: Container,
        name: str,
        content: bytes = b&#39;&#39;,
        content_type: str = ContentType.GB,
        force: bool = True,
    ) -&gt; Entity:
        &#34;&#34;&#34;Create BiologicalSequence Entity

        Args:
            container: Container where create new BiologicalSequence
            name: file name
<<<<<<< HEAD
            content_type: content type of BiologicalSequence entity
            content: BiologicalSequence content
=======
            content: BiologicalSequence content
            file_extension: BiologicalSequence extension
>>>>>>> da23d585
            force: Force to post attachment

        Returns:
            BiologicalSequence
        &#34;&#34;&#34;
<<<<<<< HEAD
        cls.ContentType(content_type)
        log.debug(&#39;Create entity: %s with name: %s in Container: %s&#39;, cls.__name__, name, container.eid)
=======
        log.debug(&#39;Create entity: %s with name: %s in Container: %s&#39;, cls.__name__, name, container.eid)

        file_extension = file_extension.replace(&#39;.&#39;, &#39;&#39;)
        content_type = mimetypes.types_map.get(f&#39;.{file_extension}&#39;, &#39;biosequence/genbank&#39;)
>>>>>>> da23d585
        return container.add_child(
            name=name,
            content=content,
            content_type=content_type,
            force=force,
        )

    def get_content(self) -&gt; File:
        &#34;&#34;&#34;Get BiologicalSequence content

        Returns:
            File
        &#34;&#34;&#34;
        return super()._get_content()

    def get_html(self) -&gt; str:
        &#34;&#34;&#34;Get in HTML format

        Returns:
            Rendered template as a string
        &#34;&#34;&#34;
        data = {&#39;name&#39;: self.name}
        file = self.get_content()
        data[&#39;bio_sequence&#39;] = &#39;data:{};base64,{}&#39;.format(file.content_type, file.base64.decode(&#39;ascii&#39;))

        template = env.get_template(self._template_name)
        log.info(&#39;Html template for %s:%s has been rendered.&#39;, self.__class__.__name__, self.eid)

        return template.render(data=data)</code></pre>
</details>
</section>
<section>
</section>
<section>
</section>
<section>
</section>
<section>
<h2 class="section-title" id="header-classes">Classes</h2>
<dl>
<dt id="signals_notebook.entities.biological_sequence.BiologicalSequence"><code class="flex name class">
<span>class <span class="ident">BiologicalSequence</span></span>
<span>(</span><span>**data: Any)</span>
</code></dt>
<dd>
<div class="desc"><p>Create a new model by parsing and validating input data from keyword arguments.</p>
<p>Raises ValidationError if the input data cannot be parsed to form a valid model.</p></div>
<details class="source">
<summary>
<span>Expand source code</span>
</summary>
<pre><code class="python">class BiologicalSequence(ContentfulEntity):
    class ContentType(str, Enum):
        FASTA = &#39;biosequence/fasta&#39;
        GB = &#39;biosequence/genbank&#39;
        GBK = &#39;biosequence/genpept&#39;
        SW = &#39;chemical/x-swissprot&#39;
        DNA = &#39;application/vnd.snapgene.dna&#39;
        PROT = &#39;application/vnd.snapgene.protein&#39;

    type: Literal[EntityType.BIO_SEQUENCE] = Field(allow_mutation=False)
    _template_name: ClassVar = &#39;bio_sequence.html&#39;

    @classmethod
    def _get_entity_type(cls) -&gt; EntityType:
        return EntityType.BIO_SEQUENCE

    @classmethod
    def create(
        cls,
        *,
        container: Container,
        name: str,
        content: bytes = b&#39;&#39;,
        content_type: str = ContentType.GB,
        force: bool = True,
    ) -&gt; Entity:
        &#34;&#34;&#34;Create BiologicalSequence Entity

        Args:
            container: Container where create new BiologicalSequence
            name: file name
<<<<<<< HEAD
            content_type: content type of BiologicalSequence entity
            content: BiologicalSequence content
=======
            content: BiologicalSequence content
            file_extension: BiologicalSequence extension
>>>>>>> da23d585
            force: Force to post attachment

        Returns:
            BiologicalSequence
        &#34;&#34;&#34;
<<<<<<< HEAD
        cls.ContentType(content_type)
        log.debug(&#39;Create entity: %s with name: %s in Container: %s&#39;, cls.__name__, name, container.eid)
=======
        log.debug(&#39;Create entity: %s with name: %s in Container: %s&#39;, cls.__name__, name, container.eid)

        file_extension = file_extension.replace(&#39;.&#39;, &#39;&#39;)
        content_type = mimetypes.types_map.get(f&#39;.{file_extension}&#39;, &#39;biosequence/genbank&#39;)
>>>>>>> da23d585
        return container.add_child(
            name=name,
            content=content,
            content_type=content_type,
            force=force,
        )

    def get_content(self) -&gt; File:
        &#34;&#34;&#34;Get BiologicalSequence content

        Returns:
            File
        &#34;&#34;&#34;
        return super()._get_content()

    def get_html(self) -&gt; str:
        &#34;&#34;&#34;Get in HTML format

        Returns:
            Rendered template as a string
        &#34;&#34;&#34;
        data = {&#39;name&#39;: self.name}
        file = self.get_content()
        data[&#39;bio_sequence&#39;] = &#39;data:{};base64,{}&#39;.format(file.content_type, file.base64.decode(&#39;ascii&#39;))

        template = env.get_template(self._template_name)
        log.info(&#39;Html template for %s:%s has been rendered.&#39;, self.__class__.__name__, self.eid)

        return template.render(data=data)</code></pre>
</details>
<h3>Ancestors</h3>
<ul class="hlist">
<li><a title="signals_notebook.entities.contentful_entity.ContentfulEntity" href="contentful_entity.html#signals_notebook.entities.contentful_entity.ContentfulEntity">ContentfulEntity</a></li>
<li><a title="signals_notebook.entities.entity.Entity" href="entity.html#signals_notebook.entities.entity.Entity">Entity</a></li>
<li>pydantic.main.BaseModel</li>
<li>pydantic.utils.Representation</li>
<li>abc.ABC</li>
</ul>
<h3>Class variables</h3>
<dl>
<dt id="signals_notebook.entities.biological_sequence.BiologicalSequence.type"><code class="name">var <span class="ident">type</span> : Literal[<EntityType.BIO_SEQUENCE: 'bioSequence'>]</code></dt>
<dd>
<div class="desc"></div>
</dd>
</dl>
<h3>Static methods</h3>
<dl>
<dt id="signals_notebook.entities.biological_sequence.BiologicalSequence.create"><code class="name flex">
<span>def <span class="ident">create</span></span>(<span>*, container: <a title="signals_notebook.entities.container.Container" href="container.html#signals_notebook.entities.container.Container">Container</a>, name: str, content: bytes = b'', content_type: str = ContentType.GB, force: bool = True) ‑> <a title="signals_notebook.entities.entity.Entity" href="entity.html#signals_notebook.entities.entity.Entity">Entity</a></span>
</code></dt>
<dd>
<div class="desc"><p>Create BiologicalSequence Entity</p>
<h2 id="args">Args</h2>
<dl>
<dt><strong><code>container</code></strong></dt>
<dd>Container where create new BiologicalSequence</dd>
<dt><strong><code>name</code></strong></dt>
<dd>file name</dd>
<<<<<<< HEAD
<dt><strong><code>content_type</code></strong></dt>
<dd>content type of BiologicalSequence entity</dd>
<dt><strong><code>content</code></strong></dt>
<dd>BiologicalSequence content</dd>
=======
<dt><strong><code>content</code></strong></dt>
<dd>BiologicalSequence content</dd>
<dt><strong><code>file_extension</code></strong></dt>
<dd>BiologicalSequence extension</dd>
>>>>>>> da23d585
<dt><strong><code>force</code></strong></dt>
<dd>Force to post attachment</dd>
</dl>
<h2 id="returns">Returns</h2>
<p>BiologicalSequence</p></div>
<details class="source">
<summary>
<span>Expand source code</span>
</summary>
<pre><code class="python">@classmethod
def create(
    cls,
    *,
    container: Container,
    name: str,
    content: bytes = b&#39;&#39;,
    content_type: str = ContentType.GB,
    force: bool = True,
) -&gt; Entity:
    &#34;&#34;&#34;Create BiologicalSequence Entity

    Args:
        container: Container where create new BiologicalSequence
        name: file name
<<<<<<< HEAD
        content_type: content type of BiologicalSequence entity
        content: BiologicalSequence content
=======
        content: BiologicalSequence content
        file_extension: BiologicalSequence extension
>>>>>>> da23d585
        force: Force to post attachment

    Returns:
        BiologicalSequence
    &#34;&#34;&#34;
<<<<<<< HEAD
    cls.ContentType(content_type)
    log.debug(&#39;Create entity: %s with name: %s in Container: %s&#39;, cls.__name__, name, container.eid)
=======
    log.debug(&#39;Create entity: %s with name: %s in Container: %s&#39;, cls.__name__, name, container.eid)

    file_extension = file_extension.replace(&#39;.&#39;, &#39;&#39;)
    content_type = mimetypes.types_map.get(f&#39;.{file_extension}&#39;, &#39;biosequence/genbank&#39;)
>>>>>>> da23d585
    return container.add_child(
        name=name,
        content=content,
        content_type=content_type,
        force=force,
    )</code></pre>
</details>
</dd>
</dl>
<h3>Methods</h3>
<dl>
<dt id="signals_notebook.entities.biological_sequence.BiologicalSequence.get_content"><code class="name flex">
<span>def <span class="ident">get_content</span></span>(<span>self) ‑> <a title="signals_notebook.common_types.File" href="../common_types.html#signals_notebook.common_types.File">File</a></span>
</code></dt>
<dd>
<div class="desc"><p>Get BiologicalSequence content</p>
<h2 id="returns">Returns</h2>
<p>File</p></div>
<details class="source">
<summary>
<span>Expand source code</span>
</summary>
<pre><code class="python">def get_content(self) -&gt; File:
    &#34;&#34;&#34;Get BiologicalSequence content

    Returns:
        File
    &#34;&#34;&#34;
    return super()._get_content()</code></pre>
</details>
</dd>
</dl>
<h3>Inherited members</h3>
<ul class="hlist">
<li><code><b><a title="signals_notebook.entities.contentful_entity.ContentfulEntity" href="contentful_entity.html#signals_notebook.entities.contentful_entity.ContentfulEntity">ContentfulEntity</a></b></code>:
<ul class="hlist">
<li><code><a title="signals_notebook.entities.contentful_entity.ContentfulEntity.ContentType" href="contentful_entity.html#signals_notebook.entities.contentful_entity.ContentfulEntity.ContentType">ContentType</a></code></li>
<li><code><a title="signals_notebook.entities.contentful_entity.ContentfulEntity.delete" href="entity.html#signals_notebook.entities.entity.Entity.delete">delete</a></code></li>
<li><code><a title="signals_notebook.entities.contentful_entity.ContentfulEntity.dump" href="contentful_entity.html#signals_notebook.entities.contentful_entity.ContentfulEntity.dump">dump</a></code></li>
<li><code><a title="signals_notebook.entities.contentful_entity.ContentfulEntity.get_html" href="contentful_entity.html#signals_notebook.entities.contentful_entity.ContentfulEntity.get_html">get_html</a></code></li>
<li><code><a title="signals_notebook.entities.contentful_entity.ContentfulEntity.get_list" href="entity.html#signals_notebook.entities.entity.Entity.get_list">get_list</a></code></li>
<li><code><a title="signals_notebook.entities.contentful_entity.ContentfulEntity.get_subclasses" href="entity.html#signals_notebook.entities.entity.Entity.get_subclasses">get_subclasses</a></code></li>
<li><code><a title="signals_notebook.entities.contentful_entity.ContentfulEntity.get_template_name" href="entity.html#signals_notebook.entities.entity.Entity.get_template_name">get_template_name</a></code></li>
<li><code><a title="signals_notebook.entities.contentful_entity.ContentfulEntity.load" href="contentful_entity.html#signals_notebook.entities.contentful_entity.ContentfulEntity.load">load</a></code></li>
<li><code><a title="signals_notebook.entities.contentful_entity.ContentfulEntity.refresh" href="entity.html#signals_notebook.entities.entity.Entity.refresh">refresh</a></code></li>
<li><code><a title="signals_notebook.entities.contentful_entity.ContentfulEntity.save" href="entity.html#signals_notebook.entities.entity.Entity.save">save</a></code></li>
<li><code><a title="signals_notebook.entities.contentful_entity.ContentfulEntity.set_template_name" href="entity.html#signals_notebook.entities.entity.Entity.set_template_name">set_template_name</a></code></li>
<li><code><a title="signals_notebook.entities.contentful_entity.ContentfulEntity.short_description" href="entity.html#signals_notebook.entities.entity.Entity.short_description">short_description</a></code></li>
</ul>
</li>
</ul>
</dd>
</dl>
</section>
</article>
<nav id="sidebar">
<h1>Index</h1>
<div class="toc">
<ul></ul>
</div>
<ul id="index">
<li><h3>Super-module</h3>
<ul>
<li><code><a title="signals_notebook.entities" href="index.html">signals_notebook.entities</a></code></li>
</ul>
</li>
<li><h3><a href="#header-classes">Classes</a></h3>
<ul>
<li>
<h4><code><a title="signals_notebook.entities.biological_sequence.BiologicalSequence" href="#signals_notebook.entities.biological_sequence.BiologicalSequence">BiologicalSequence</a></code></h4>
<ul class="">
<li><code><a title="signals_notebook.entities.biological_sequence.BiologicalSequence.create" href="#signals_notebook.entities.biological_sequence.BiologicalSequence.create">create</a></code></li>
<li><code><a title="signals_notebook.entities.biological_sequence.BiologicalSequence.get_content" href="#signals_notebook.entities.biological_sequence.BiologicalSequence.get_content">get_content</a></code></li>
<li><code><a title="signals_notebook.entities.biological_sequence.BiologicalSequence.type" href="#signals_notebook.entities.biological_sequence.BiologicalSequence.type">type</a></code></li>
</ul>
</li>
</ul>
</li>
</ul>
</nav>
</main>
<footer id="footer">
<p>Generated by <a href="https://pdoc3.github.io/pdoc" title="pdoc: Python API documentation generator"><cite>pdoc</cite> 0.10.0</a>.</p>
</footer>
</body>
</html><|MERGE_RESOLUTION|>--- conflicted
+++ resolved
@@ -27,7 +27,7 @@
 <span>Expand source code</span>
 </summary>
 <pre><code class="python">import logging
-from enum import Enum
+import mimetypes
 from typing import ClassVar, Literal
 
 from pydantic import Field
@@ -42,14 +42,6 @@
 
 
 class BiologicalSequence(ContentfulEntity):
-    class ContentType(str, Enum):
-        FASTA = &#39;biosequence/fasta&#39;
-        GB = &#39;biosequence/genbank&#39;
-        GBK = &#39;biosequence/genpept&#39;
-        SW = &#39;chemical/x-swissprot&#39;
-        DNA = &#39;application/vnd.snapgene.dna&#39;
-        PROT = &#39;application/vnd.snapgene.protein&#39;
-
     type: Literal[EntityType.BIO_SEQUENCE] = Field(allow_mutation=False)
     _template_name: ClassVar = &#39;bio_sequence.html&#39;
 
@@ -64,7 +56,7 @@
         container: Container,
         name: str,
         content: bytes = b&#39;&#39;,
-        content_type: str = ContentType.GB,
+        file_extension: str = &#39;&#39;,
         force: bool = True,
     ) -&gt; Entity:
         &#34;&#34;&#34;Create BiologicalSequence Entity
@@ -72,27 +64,17 @@
         Args:
             container: Container where create new BiologicalSequence
             name: file name
-<<<<<<< HEAD
-            content_type: content type of BiologicalSequence entity
-            content: BiologicalSequence content
-=======
             content: BiologicalSequence content
             file_extension: BiologicalSequence extension
->>>>>>> da23d585
             force: Force to post attachment
 
         Returns:
             BiologicalSequence
         &#34;&#34;&#34;
-<<<<<<< HEAD
-        cls.ContentType(content_type)
-        log.debug(&#39;Create entity: %s with name: %s in Container: %s&#39;, cls.__name__, name, container.eid)
-=======
         log.debug(&#39;Create entity: %s with name: %s in Container: %s&#39;, cls.__name__, name, container.eid)
 
         file_extension = file_extension.replace(&#39;.&#39;, &#39;&#39;)
         content_type = mimetypes.types_map.get(f&#39;.{file_extension}&#39;, &#39;biosequence/genbank&#39;)
->>>>>>> da23d585
         return container.add_child(
             name=name,
             content=content,
@@ -101,11 +83,6 @@
         )
 
     def get_content(self) -&gt; File:
-        &#34;&#34;&#34;Get BiologicalSequence content
-
-        Returns:
-            File
-        &#34;&#34;&#34;
         return super()._get_content()
 
     def get_html(self) -&gt; str:
@@ -145,14 +122,6 @@
 <span>Expand source code</span>
 </summary>
 <pre><code class="python">class BiologicalSequence(ContentfulEntity):
-    class ContentType(str, Enum):
-        FASTA = &#39;biosequence/fasta&#39;
-        GB = &#39;biosequence/genbank&#39;
-        GBK = &#39;biosequence/genpept&#39;
-        SW = &#39;chemical/x-swissprot&#39;
-        DNA = &#39;application/vnd.snapgene.dna&#39;
-        PROT = &#39;application/vnd.snapgene.protein&#39;
-
     type: Literal[EntityType.BIO_SEQUENCE] = Field(allow_mutation=False)
     _template_name: ClassVar = &#39;bio_sequence.html&#39;
 
@@ -167,7 +136,7 @@
         container: Container,
         name: str,
         content: bytes = b&#39;&#39;,
-        content_type: str = ContentType.GB,
+        file_extension: str = &#39;&#39;,
         force: bool = True,
     ) -&gt; Entity:
         &#34;&#34;&#34;Create BiologicalSequence Entity
@@ -175,27 +144,17 @@
         Args:
             container: Container where create new BiologicalSequence
             name: file name
-<<<<<<< HEAD
-            content_type: content type of BiologicalSequence entity
-            content: BiologicalSequence content
-=======
             content: BiologicalSequence content
             file_extension: BiologicalSequence extension
->>>>>>> da23d585
             force: Force to post attachment
 
         Returns:
             BiologicalSequence
         &#34;&#34;&#34;
-<<<<<<< HEAD
-        cls.ContentType(content_type)
-        log.debug(&#39;Create entity: %s with name: %s in Container: %s&#39;, cls.__name__, name, container.eid)
-=======
         log.debug(&#39;Create entity: %s with name: %s in Container: %s&#39;, cls.__name__, name, container.eid)
 
         file_extension = file_extension.replace(&#39;.&#39;, &#39;&#39;)
         content_type = mimetypes.types_map.get(f&#39;.{file_extension}&#39;, &#39;biosequence/genbank&#39;)
->>>>>>> da23d585
         return container.add_child(
             name=name,
             content=content,
@@ -204,11 +163,6 @@
         )
 
     def get_content(self) -&gt; File:
-        &#34;&#34;&#34;Get BiologicalSequence content
-
-        Returns:
-            File
-        &#34;&#34;&#34;
         return super()._get_content()
 
     def get_html(self) -&gt; str:
@@ -244,7 +198,7 @@
 <h3>Static methods</h3>
 <dl>
 <dt id="signals_notebook.entities.biological_sequence.BiologicalSequence.create"><code class="name flex">
-<span>def <span class="ident">create</span></span>(<span>*, container: <a title="signals_notebook.entities.container.Container" href="container.html#signals_notebook.entities.container.Container">Container</a>, name: str, content: bytes = b'', content_type: str = ContentType.GB, force: bool = True) ‑> <a title="signals_notebook.entities.entity.Entity" href="entity.html#signals_notebook.entities.entity.Entity">Entity</a></span>
+<span>def <span class="ident">create</span></span>(<span>*, container: <a title="signals_notebook.entities.container.Container" href="container.html#signals_notebook.entities.container.Container">Container</a>, name: str, content: bytes = b'', file_extension: str = '', force: bool = True) ‑> <a title="signals_notebook.entities.entity.Entity" href="entity.html#signals_notebook.entities.entity.Entity">Entity</a></span>
 </code></dt>
 <dd>
 <div class="desc"><p>Create BiologicalSequence Entity</p>
@@ -254,17 +208,10 @@
 <dd>Container where create new BiologicalSequence</dd>
 <dt><strong><code>name</code></strong></dt>
 <dd>file name</dd>
-<<<<<<< HEAD
-<dt><strong><code>content_type</code></strong></dt>
-<dd>content type of BiologicalSequence entity</dd>
-<dt><strong><code>content</code></strong></dt>
-<dd>BiologicalSequence content</dd>
-=======
 <dt><strong><code>content</code></strong></dt>
 <dd>BiologicalSequence content</dd>
 <dt><strong><code>file_extension</code></strong></dt>
 <dd>BiologicalSequence extension</dd>
->>>>>>> da23d585
 <dt><strong><code>force</code></strong></dt>
 <dd>Force to post attachment</dd>
 </dl>
@@ -281,7 +228,7 @@
     container: Container,
     name: str,
     content: bytes = b&#39;&#39;,
-    content_type: str = ContentType.GB,
+    file_extension: str = &#39;&#39;,
     force: bool = True,
 ) -&gt; Entity:
     &#34;&#34;&#34;Create BiologicalSequence Entity
@@ -289,27 +236,17 @@
     Args:
         container: Container where create new BiologicalSequence
         name: file name
-<<<<<<< HEAD
-        content_type: content type of BiologicalSequence entity
-        content: BiologicalSequence content
-=======
         content: BiologicalSequence content
         file_extension: BiologicalSequence extension
->>>>>>> da23d585
         force: Force to post attachment
 
     Returns:
         BiologicalSequence
     &#34;&#34;&#34;
-<<<<<<< HEAD
-    cls.ContentType(content_type)
-    log.debug(&#39;Create entity: %s with name: %s in Container: %s&#39;, cls.__name__, name, container.eid)
-=======
     log.debug(&#39;Create entity: %s with name: %s in Container: %s&#39;, cls.__name__, name, container.eid)
 
     file_extension = file_extension.replace(&#39;.&#39;, &#39;&#39;)
     content_type = mimetypes.types_map.get(f&#39;.{file_extension}&#39;, &#39;biosequence/genbank&#39;)
->>>>>>> da23d585
     return container.add_child(
         name=name,
         content=content,
@@ -325,19 +262,12 @@
 <span>def <span class="ident">get_content</span></span>(<span>self) ‑> <a title="signals_notebook.common_types.File" href="../common_types.html#signals_notebook.common_types.File">File</a></span>
 </code></dt>
 <dd>
-<div class="desc"><p>Get BiologicalSequence content</p>
-<h2 id="returns">Returns</h2>
-<p>File</p></div>
+<div class="desc"></div>
 <details class="source">
 <summary>
 <span>Expand source code</span>
 </summary>
 <pre><code class="python">def get_content(self) -&gt; File:
-    &#34;&#34;&#34;Get BiologicalSequence content
-
-    Returns:
-        File
-    &#34;&#34;&#34;
     return super()._get_content()</code></pre>
 </details>
 </dd>
@@ -346,14 +276,11 @@
 <ul class="hlist">
 <li><code><b><a title="signals_notebook.entities.contentful_entity.ContentfulEntity" href="contentful_entity.html#signals_notebook.entities.contentful_entity.ContentfulEntity">ContentfulEntity</a></b></code>:
 <ul class="hlist">
-<li><code><a title="signals_notebook.entities.contentful_entity.ContentfulEntity.ContentType" href="contentful_entity.html#signals_notebook.entities.contentful_entity.ContentfulEntity.ContentType">ContentType</a></code></li>
 <li><code><a title="signals_notebook.entities.contentful_entity.ContentfulEntity.delete" href="entity.html#signals_notebook.entities.entity.Entity.delete">delete</a></code></li>
-<li><code><a title="signals_notebook.entities.contentful_entity.ContentfulEntity.dump" href="contentful_entity.html#signals_notebook.entities.contentful_entity.ContentfulEntity.dump">dump</a></code></li>
 <li><code><a title="signals_notebook.entities.contentful_entity.ContentfulEntity.get_html" href="contentful_entity.html#signals_notebook.entities.contentful_entity.ContentfulEntity.get_html">get_html</a></code></li>
 <li><code><a title="signals_notebook.entities.contentful_entity.ContentfulEntity.get_list" href="entity.html#signals_notebook.entities.entity.Entity.get_list">get_list</a></code></li>
 <li><code><a title="signals_notebook.entities.contentful_entity.ContentfulEntity.get_subclasses" href="entity.html#signals_notebook.entities.entity.Entity.get_subclasses">get_subclasses</a></code></li>
 <li><code><a title="signals_notebook.entities.contentful_entity.ContentfulEntity.get_template_name" href="entity.html#signals_notebook.entities.entity.Entity.get_template_name">get_template_name</a></code></li>
-<li><code><a title="signals_notebook.entities.contentful_entity.ContentfulEntity.load" href="contentful_entity.html#signals_notebook.entities.contentful_entity.ContentfulEntity.load">load</a></code></li>
 <li><code><a title="signals_notebook.entities.contentful_entity.ContentfulEntity.refresh" href="entity.html#signals_notebook.entities.entity.Entity.refresh">refresh</a></code></li>
 <li><code><a title="signals_notebook.entities.contentful_entity.ContentfulEntity.save" href="entity.html#signals_notebook.entities.entity.Entity.save">save</a></code></li>
 <li><code><a title="signals_notebook.entities.contentful_entity.ContentfulEntity.set_template_name" href="entity.html#signals_notebook.entities.entity.Entity.set_template_name">set_template_name</a></code></li>
