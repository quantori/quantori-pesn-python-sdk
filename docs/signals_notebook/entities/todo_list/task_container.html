--- conflicted
+++ resolved
@@ -35,11 +35,7 @@
 
 
 class TaskContainer(TodoList):
-<<<<<<< HEAD
-    type: Literal[EntityType.TASK_CONTAINER] = Field(allow_mutation=False)
-=======
     type: Literal[EntityType.TASK_CONTAINER] = Field(allow_mutation=False)  # type: ignore
->>>>>>> 4f2e327f
     _template_name: ClassVar = &#39;task_container.html&#39;
 
     @classmethod
@@ -68,11 +64,7 @@
 <span>Expand source code</span>
 </summary>
 <pre><code class="python">class TaskContainer(TodoList):
-<<<<<<< HEAD
-    type: Literal[EntityType.TASK_CONTAINER] = Field(allow_mutation=False)
-=======
     type: Literal[EntityType.TASK_CONTAINER] = Field(allow_mutation=False)  # type: ignore
->>>>>>> 4f2e327f
     _template_name: ClassVar = &#39;task_container.html&#39;
 
     @classmethod
