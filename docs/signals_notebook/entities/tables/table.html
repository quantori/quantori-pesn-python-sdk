<!doctype html>
<html lang="en">
<head>
<meta charset="utf-8">
<meta name="viewport" content="width=device-width, initial-scale=1, minimum-scale=1" />
<meta name="generator" content="pdoc 0.10.0" />
<title>signals_notebook.entities.tables.table API documentation</title>
<meta name="description" content="" />
<link rel="preload stylesheet" as="style" href="https://cdnjs.cloudflare.com/ajax/libs/10up-sanitize.css/11.0.1/sanitize.min.css" integrity="sha256-PK9q560IAAa6WVRRh76LtCaI8pjTJ2z11v0miyNNjrs=" crossorigin>
<link rel="preload stylesheet" as="style" href="https://cdnjs.cloudflare.com/ajax/libs/10up-sanitize.css/11.0.1/typography.min.css" integrity="sha256-7l/o7C8jubJiy74VsKTidCy1yBkRtiUGbVkYBylBqUg=" crossorigin>
<link rel="stylesheet preload" as="style" href="https://cdnjs.cloudflare.com/ajax/libs/highlight.js/10.1.1/styles/github.min.css" crossorigin>
<style>:root{--highlight-color:#fe9}.flex{display:flex !important}body{line-height:1.5em}#content{padding:20px}#sidebar{padding:30px;overflow:hidden}#sidebar > *:last-child{margin-bottom:2cm}.http-server-breadcrumbs{font-size:130%;margin:0 0 15px 0}#footer{font-size:.75em;padding:5px 30px;border-top:1px solid #ddd;text-align:right}#footer p{margin:0 0 0 1em;display:inline-block}#footer p:last-child{margin-right:30px}h1,h2,h3,h4,h5{font-weight:300}h1{font-size:2.5em;line-height:1.1em}h2{font-size:1.75em;margin:1em 0 .50em 0}h3{font-size:1.4em;margin:25px 0 10px 0}h4{margin:0;font-size:105%}h1:target,h2:target,h3:target,h4:target,h5:target,h6:target{background:var(--highlight-color);padding:.2em 0}a{color:#058;text-decoration:none;transition:color .3s ease-in-out}a:hover{color:#e82}.title code{font-weight:bold}h2[id^="header-"]{margin-top:2em}.ident{color:#900}pre code{background:#f8f8f8;font-size:.8em;line-height:1.4em}code{background:#f2f2f1;padding:1px 4px;overflow-wrap:break-word}h1 code{background:transparent}pre{background:#f8f8f8;border:0;border-top:1px solid #ccc;border-bottom:1px solid #ccc;margin:1em 0;padding:1ex}#http-server-module-list{display:flex;flex-flow:column}#http-server-module-list div{display:flex}#http-server-module-list dt{min-width:10%}#http-server-module-list p{margin-top:0}.toc ul,#index{list-style-type:none;margin:0;padding:0}#index code{background:transparent}#index h3{border-bottom:1px solid #ddd}#index ul{padding:0}#index h4{margin-top:.6em;font-weight:bold}@media (min-width:200ex){#index .two-column{column-count:2}}@media (min-width:300ex){#index .two-column{column-count:3}}dl{margin-bottom:2em}dl dl:last-child{margin-bottom:4em}dd{margin:0 0 1em 3em}#header-classes + dl > dd{margin-bottom:3em}dd dd{margin-left:2em}dd p{margin:10px 0}.name{background:#eee;font-weight:bold;font-size:.85em;padding:5px 10px;display:inline-block;min-width:40%}.name:hover{background:#e0e0e0}dt:target .name{background:var(--highlight-color)}.name > span:first-child{white-space:nowrap}.name.class > span:nth-child(2){margin-left:.4em}.inherited{color:#999;border-left:5px solid #eee;padding-left:1em}.inheritance em{font-style:normal;font-weight:bold}.desc h2{font-weight:400;font-size:1.25em}.desc h3{font-size:1em}.desc dt code{background:inherit}.source summary,.git-link-div{color:#666;text-align:right;font-weight:400;font-size:.8em;text-transform:uppercase}.source summary > *{white-space:nowrap;cursor:pointer}.git-link{color:inherit;margin-left:1em}.source pre{max-height:500px;overflow:auto;margin:0}.source pre code{font-size:12px;overflow:visible}.hlist{list-style:none}.hlist li{display:inline}.hlist li:after{content:',\2002'}.hlist li:last-child:after{content:none}.hlist .hlist{display:inline;padding-left:1em}img{max-width:100%}td{padding:0 .5em}.admonition{padding:.1em .5em;margin-bottom:1em}.admonition-title{font-weight:bold}.admonition.note,.admonition.info,.admonition.important{background:#aef}.admonition.todo,.admonition.versionadded,.admonition.tip,.admonition.hint{background:#dfd}.admonition.warning,.admonition.versionchanged,.admonition.deprecated{background:#fd4}.admonition.error,.admonition.danger,.admonition.caution{background:lightpink}</style>
<style media="screen and (min-width: 700px)">@media screen and (min-width:700px){#sidebar{width:30%;height:100vh;overflow:auto;position:sticky;top:0}#content{width:70%;max-width:100ch;padding:3em 4em;border-left:1px solid #ddd}pre code{font-size:1em}.item .name{font-size:1em}main{display:flex;flex-direction:row-reverse;justify-content:flex-end}.toc ul ul,#index ul{padding-left:1.5em}.toc > ul > li{margin-top:.5em}}</style>
<style media="print">@media print{#sidebar h1{page-break-before:always}.source{display:none}}@media print{*{background:transparent !important;color:#000 !important;box-shadow:none !important;text-shadow:none !important}a[href]:after{content:" (" attr(href) ")";font-size:90%}a[href][title]:after{content:none}abbr[title]:after{content:" (" attr(title) ")"}.ir a:after,a[href^="javascript:"]:after,a[href^="#"]:after{content:""}pre,blockquote{border:1px solid #999;page-break-inside:avoid}thead{display:table-header-group}tr,img{page-break-inside:avoid}img{max-width:100% !important}@page{margin:0.5cm}p,h2,h3{orphans:3;widows:3}h1,h2,h3,h4,h5,h6{page-break-after:avoid}}</style>
<script defer src="https://cdnjs.cloudflare.com/ajax/libs/highlight.js/10.1.1/highlight.min.js" integrity="sha256-Uv3H6lx7dJmRfRvH8TH6kJD1TSK1aFcwgx+mdg3epi8=" crossorigin></script>
<script>window.addEventListener('DOMContentLoaded', () => hljs.initHighlighting())</script>
</head>
<body>
<main>
<article id="content">
<header>
<h1 class="title">Module <code>signals_notebook.entities.tables.table</code></h1>
</header>
<section id="section-intro">
<details class="source">
<summary>
<span>Expand source code</span>
</summary>
<pre><code class="python">import json
import logging
from typing import Any, cast, Dict, List, Literal, Union
from uuid import UUID

import pandas as pd
from pydantic import Field, PrivateAttr

from signals_notebook.api import SignalsNotebookApi
from signals_notebook.common_types import DataList, EntityType, Response, ResponseData, EID
from signals_notebook.entities import EntityStore
from signals_notebook.entities.container import Container
from signals_notebook.entities.contentful_entity import ContentfulEntity
from signals_notebook.entities.tables.cell import Cell, CellContentDict, ColumnDefinitions, GenericColumnDefinition
from signals_notebook.entities.tables.row import ChangeRowRequest, Row
from signals_notebook.jinja_env import env
from signals_notebook.utils import FSHandler

log = logging.getLogger(__name__)


class TableDataResponse(Response[Row]):
    pass


class ColumnDefinitionsResponse(Response[ColumnDefinitions]):
    pass


class ChangeTableDataRequest(DataList[ChangeRowRequest]):
    pass


class Table(ContentfulEntity):
    type: Literal[EntityType.GRID] = Field(allow_mutation=False)
    _rows: List[Row] = PrivateAttr(default=[])
    _rows_by_id: Dict[UUID, Row] = PrivateAttr(default={})
    _template_name = &#39;table.html&#39;

    @classmethod
    def _get_entity_type(cls) -&gt; EntityType:
        return EntityType.GRID

    @classmethod
    def _get_adt_endpoint(cls) -&gt; str:
        return &#39;adt&#39;

    def _reload_data(self) -&gt; None:
        api = SignalsNotebookApi.get_default_api()
        log.debug(&#39;Reloading data in Table: %s...&#39;, self.eid)

        response = api.call(
            method=&#39;GET&#39;,
            path=(self._get_adt_endpoint(), self.eid),
            params={
                &#39;value&#39;: &#39;normalized&#39;,
            },
        )

        result = TableDataResponse(**response.json())

        self._rows = []
        self._rows_by_id = {}
        for item in result.data:
            row = cast(Row, cast(ResponseData, item).body)
            assert row.id

            self._rows.append(row)
            self._rows_by_id[row.id] = row
        log.debug(&#39;Data in Table: %s were reloaded&#39;, self.eid)

    def get_column_definitions_list(self) -&gt; List[GenericColumnDefinition]:
        &#34;&#34;&#34;Fetch column definitions

        Returns:
            List[GenericColumnDefinition]
        &#34;&#34;&#34;
        api = SignalsNotebookApi.get_default_api()

        response = api.call(method=&#39;GET&#39;, path=(self._get_adt_endpoint(), self.eid, &#39;_column&#39;))

        result = ColumnDefinitionsResponse(**response.json())

        return cast(ResponseData, result.data).body.columns

    def get_column_definitions_map(self) -&gt; Dict[str, GenericColumnDefinition]:
        &#34;&#34;&#34;Get column definitions as a dictionary

        Returns:
            Dict[str, GenericColumnDefinition]
        &#34;&#34;&#34;
        column_definitions = self.get_column_definitions_list()
        column_definitions_map: Dict[str, GenericColumnDefinition] = {}

        for column_definition in column_definitions:
            column_definitions_map[str(column_definition.key)] = column_definition
            column_definitions_map[column_definition.title] = column_definition

        return column_definitions_map

    def as_dataframe(self, use_labels: bool = True) -&gt; pd.DataFrame:
        &#34;&#34;&#34;Get as data table

        Args:
            use_labels: use cels names

        Returns:
            pd.DataFrame
        &#34;&#34;&#34;
        if not self._rows:
            self._reload_data()

        data = []
        index = []
        for row in self._rows:
            index.append(row.id)
            data.append(row.get_values(use_labels))

        return pd.DataFrame(data=data, index=index)

    def as_raw_data(self, use_labels: bool = True) -&gt; List[Dict[str, Any]]:
        &#34;&#34;&#34;Get as a list of dictionaries

        Args:
            use_labels: use cels names

        Returns:

        &#34;&#34;&#34;
        if not self._rows:
            self._reload_data()

        data = []
        for row in self._rows:
            data.append(row.get_values(use_labels))

        return data

    def __getitem__(self, index: Union[int, str, UUID]) -&gt; Row:
        if not self._rows:
            self._reload_data()

        if isinstance(index, int):
            return self._rows[index]

        if isinstance(index, str):
            return self._rows_by_id[UUID(index)]

        if isinstance(index, UUID):
            return self._rows_by_id[index]

        log.exception(&#39;IndexError were caught. Invalid index&#39;)
        raise IndexError(&#39;Invalid index&#39;)

    def __iter__(self):
        if not self._rows:
            self._reload_data()

        return self._rows.__iter__()

    def delete_row_by_id(self, row_id: Union[str, UUID], digest: str = None, force: bool = True) -&gt; None:
        &#34;&#34;&#34;

        Args:
            row_id: id of the row
            digest: Indicate digest of entity. It is used to avoid conflict while concurrent editing.
            If the parameter &#39;force&#39; is true, this parameter is optional.
            If the parameter &#39;force&#39; is false, this parameter is required.
            force: Force to update properties without digest check.

        Returns:

        &#34;&#34;&#34;
        if isinstance(row_id, UUID):
            _row_id = row_id.hex
        else:
            _row_id = row_id

        api = SignalsNotebookApi.get_default_api()

        api.call(
            method=&#39;DELETE&#39;,
            path=(self._get_adt_endpoint(), self.eid, _row_id),
            params={
                &#39;digest&#39;: digest,
                &#39;force&#39;: json.dumps(force),
            },
        )

        log.debug(&#39;Row %s was deleted&#39;, row_id)
        self._reload_data()

    def add_row(self, data: Dict[str, CellContentDict]) -&gt; None:
        &#34;&#34;&#34;Add row in the table

        Args:
            data: Cells to add in the row

        Returns:

        &#34;&#34;&#34;
        column_definitions_map = self.get_column_definitions_map()

        prepared_data: List[Dict[str, Any]] = []
        for key, value in data.items():
            column_definition = column_definitions_map.get(key)
            if not column_definition:
                continue

            prepared_data.append(
                {
                    &#39;key&#39;: column_definition.key,
                    &#39;type&#39;: column_definition.type,
                    &#39;name&#39;: column_definition.title,
                    &#39;content&#39;: value,
                }
            )

        row = Row(cells=prepared_data)
        self._rows.append(row)
        log.debug(&#39;Row: %s was added to Table&#39;, row)

    def save(self, force: bool = True) -&gt; None:
        &#34;&#34;&#34;Save all changes in the table

        Args:
            force: Force to update properties without digest check.

        Returns:

        &#34;&#34;&#34;
        super().save(force)

        row_requests: List[ChangeRowRequest] = []
        for row in self._rows:
            row_request = row.get_change_request()
            if row_request:
                row_requests.append(row_request)

        if not row_requests:
            return

        request = ChangeTableDataRequest(data=row_requests)
        api = SignalsNotebookApi.get_default_api()

        api.call(
            method=&#39;PATCH&#39;,
            path=(self._get_adt_endpoint(), self.eid),
            params={
                &#39;digest&#39;: None if force else self.digest,
                &#39;force&#39;: json.dumps(force),
            },
            data=request.json(exclude_none=True, by_alias=True),
        )

        self._reload_data()

    def get(self, value: Union[str, UUID], default: Any = None) -&gt; Union[Row, Any]:
        &#34;&#34;&#34;Get Row

        Args:
            value: name of id of Row
            default: default value if it doens&#39;t exist

        Returns:
            Union[Row, Any]
        &#34;&#34;&#34;
        try:
            return self[value]
        except KeyError:
            log.debug(&#39;KeyError were caught. Default value returned&#39;)
            return default

    def get_html(self) -&gt; str:
        &#34;&#34;&#34;Get in HTML format

        Returns:
            Rendered template as a string
        &#34;&#34;&#34;

        rows = []
        column_definitions = self.get_column_definitions_list()

        table_head = []
        for column_definition in column_definitions:
            table_head.append(column_definition.title)

        for row in self:
            reformatted_row = {}

            for column_definition in column_definitions:
                cell = cast(Row, row).get(column_definition.key, None)
                cell = cast(Cell, cell)
                reformatted_row[column_definition.title] = &#39;&#39; if cell is None else (cell.display or cell.value)

            rows.append(reformatted_row)

        template = env.get_template(self._template_name)
        log.info(&#39;Html template for %s:%s has been rendered.&#39;, self.__class__.__name__, self.eid)

        return template.render(name=self.name, table_head=table_head, rows=rows)

    @classmethod
<<<<<<< HEAD
    def dump_templates(cls, base_path: str, fs_handler: FSHandler) -&gt; None:
        from signals_notebook.entities import EntityStore

        entity_type = cls._get_entity_type()

        templates = EntityStore.get_list(
            include_types=[entity_type], include_options=[EntityStore.IncludeOptions.TEMPLATE]
        )

        try:
            for item in templates:
                template = cast(&#39;Table&#39;, item)
                content = template._get_content()
                column_definitions = template.get_column_definitions_list()
                metadata = {
                    &#39;file_name&#39;: content.name,
                    &#39;content_type&#39;: content.content_type,
                    &#39;columns&#39;: [item.title for item in column_definitions],
                    **{k: v for k, v in template.dict().items() if k in (&#39;name&#39;, &#39;description&#39;, &#39;eid&#39;)},
                }
                fs_handler.write(
                    fs_handler.join_path(base_path, &#39;templates&#39;, entity_type, f&#39;metadata_{template.name}.json&#39;),
                    json.dumps(metadata),
                )
        except TypeError:
            pass</code></pre>
=======
    def creation(
        cls,
        *,
        container: Container,
        name: str,
        template: str,
        digest: str = None,
        force: bool = True,
    ) -&gt; &#39;Table&#39;:
        api = SignalsNotebookApi.get_default_api()
        log.debug(&#39;Create Entity: %s...&#39;, cls.__name__)
        request = {
            &#34;data&#34;: {
                &#34;type&#34;: EntityType.GRID,
                &#34;attributes&#34;: {&#34;name&#34;: name},
                &#34;relationships&#34;: {
                    &#34;ancestors&#34;: {&#34;data&#34;: [{&#34;type&#34;: EntityType.EXPERIMENT, &#34;id&#34;: container.eid}]},
                    &#34;template&#34;: {&#34;data&#34;: {&#34;type&#34;: EntityType.GRID, &#34;id&#34;: template}},
                },
            }
        }

        response = api.call(
            method=&#39;POST&#39;,
            path=(cls._get_endpoint(),),
            params={
                &#39;digest&#39;: digest,
                &#39;force&#39;: json.dumps(force),
            },
            json=request,
        )
        log.debug(&#39;Entity: %s was created.&#39;, cls.__name__)

        result = Response[cls](**response.json())  # type: ignore

        return cast(ResponseData, result.data).body

    def dump(self, base_path: str, fs_handler: FSHandler) -&gt; None:
        content = self._get_content()
        column_definitions = self.get_column_definitions_list()
        rows = []
        for item in self:
            row = {}
            for cell in item:
                row[cell.name] = cell.content.dict()
            rows.append(row)

        metadata = {
            &#39;file_name&#39;: content.name,
            &#39;content_type&#39;: content.content_type,
            &#39;columns&#39;: [item.title for item in column_definitions],
            &#39;rows&#39;: rows,
            **{k: v for k, v in self.dict().items() if k in (&#39;name&#39;, &#39;description&#39;, &#39;eid&#39;)},
        }
        fs_handler.write(fs_handler.join_path(base_path, self.eid, &#39;metadata.json&#39;), json.dumps(metadata, default=str))
        file_name = content.name
        data = content.content
        fs_handler.write(fs_handler.join_path(base_path, self.eid, file_name), data)

    @classmethod
    def load(cls, path: str, fs_handler: FSHandler, parent: Container) -&gt; None:
        metadata_path = fs_handler.join_path(path, &#39;metadata.json&#39;)
        metadata = json.loads(fs_handler.read(metadata_path))
        content_path = fs_handler.join_path(path, metadata[&#39;file_name&#39;])
        content_type = metadata.get(&#39;content_type&#39;)
        content = fs_handler.read(content_path)
        column_definitions = metadata.get(&#39;columns&#39;)
        rows = metadata.get(&#39;rows&#39;)
        templates = EntityStore.get_list(
            include_types=[EntityType.GRID], include_options=[EntityStore.IncludeOptions.TEMPLATE]
        )

        file_creation = True
        for item in templates:
            template = cast(&#39;Table&#39;, item)
            template_column_definitions = template.get_column_definitions_list()
            template_columns = [item.title for item in template_column_definitions]
            if set(template_columns) == set(column_definitions):
                file_creation = False
                table = cls.creation(container=parent, name=metadata[&#39;name&#39;], template=template.eid)
                for row in rows:
                    table.add_row(row)
                table.save()
                break

        if file_creation:
            if content_type:
                cls.create(
                    container=parent, name=metadata[&#39;name&#39;], content=content, content_type=content_type, force=True
                )
            else:
                cls.create(container=parent, name=metadata[&#39;name&#39;], content=content, force=True)

    def get_content(self):
        return super().get_content()</code></pre>
>>>>>>> b1175310
</details>
</section>
<section>
</section>
<section>
</section>
<section>
</section>
<section>
<h2 class="section-title" id="header-classes">Classes</h2>
<dl>
<dt id="signals_notebook.entities.tables.table.ChangeTableDataRequest"><code class="flex name class">
<span>class <span class="ident">ChangeTableDataRequest</span></span>
<span>(</span><span>**data: Any)</span>
</code></dt>
<dd>
<div class="desc"><p>Create a new model by parsing and validating input data from keyword arguments.</p>
<p>Raises ValidationError if the input data cannot be parsed to form a valid model.</p></div>
<details class="source">
<summary>
<span>Expand source code</span>
</summary>
<pre><code class="python">class ChangeTableDataRequest(DataList[ChangeRowRequest]):
    pass</code></pre>
</details>
<h3>Ancestors</h3>
<ul class="hlist">
<li><a title="signals_notebook.entities.tables.table.DataList[ChangeRowRequest]" href="#signals_notebook.entities.tables.table.DataList[ChangeRowRequest]">DataList[ChangeRowRequest]</a></li>
<li><a title="signals_notebook.common_types.DataList" href="../../common_types.html#signals_notebook.common_types.DataList">DataList</a></li>
<li>pydantic.generics.GenericModel</li>
<li>pydantic.main.BaseModel</li>
<li>pydantic.utils.Representation</li>
<li>typing.Generic</li>
</ul>
<h3>Class variables</h3>
<dl>
<dt id="signals_notebook.entities.tables.table.ChangeTableDataRequest.data"><code class="name">var <span class="ident">data</span> : List[<a title="signals_notebook.entities.tables.row.ChangeRowRequest" href="row.html#signals_notebook.entities.tables.row.ChangeRowRequest">ChangeRowRequest</a>]</code></dt>
<dd>
<div class="desc"></div>
</dd>
</dl>
</dd>
<dt id="signals_notebook.entities.tables.table.ColumnDefinitionsResponse"><code class="flex name class">
<span>class <span class="ident">ColumnDefinitionsResponse</span></span>
<span>(</span><span>**kwargs)</span>
</code></dt>
<dd>
<div class="desc"><p>Create a new model by parsing and validating input data from keyword arguments.</p>
<p>Raises ValidationError if the input data cannot be parsed to form a valid model.</p></div>
<details class="source">
<summary>
<span>Expand source code</span>
</summary>
<pre><code class="python">class ColumnDefinitionsResponse(Response[ColumnDefinitions]):
    pass</code></pre>
</details>
<h3>Ancestors</h3>
<ul class="hlist">
<li><a title="signals_notebook.entities.tables.table.Response[ColumnDefinitions]" href="#signals_notebook.entities.tables.table.Response[ColumnDefinitions]">Response[ColumnDefinitions]</a></li>
<li><a title="signals_notebook.common_types.Response" href="../../common_types.html#signals_notebook.common_types.Response">Response</a></li>
<li>pydantic.generics.GenericModel</li>
<li>pydantic.main.BaseModel</li>
<li>pydantic.utils.Representation</li>
<li>typing.Generic</li>
</ul>
<h3>Class variables</h3>
<dl>
<dt id="signals_notebook.entities.tables.table.ColumnDefinitionsResponse.data"><code class="name">var <span class="ident">data</span> : Union[pydantic.generics.ResponseData[ColumnDefinitions], List[pydantic.generics.ResponseData[ColumnDefinitions]]]</code></dt>
<dd>
<div class="desc"></div>
</dd>
<dt id="signals_notebook.entities.tables.table.ColumnDefinitionsResponse.links"><code class="name">var <span class="ident">links</span> : Optional[<a title="signals_notebook.common_types.Links" href="../../common_types.html#signals_notebook.common_types.Links">Links</a>]</code></dt>
<dd>
<div class="desc"></div>
</dd>
</dl>
</dd>
<dt id="signals_notebook.entities.tables.table.DataList[ChangeRowRequest]"><code class="flex name class">
<span>class <span class="ident">DataList[ChangeRowRequest]</span></span>
<span>(</span><span>**data: Any)</span>
</code></dt>
<dd>
<div class="desc"><p>Create a new model by parsing and validating input data from keyword arguments.</p>
<p>Raises ValidationError if the input data cannot be parsed to form a valid model.</p></div>
<h3>Ancestors</h3>
<ul class="hlist">
<li><a title="signals_notebook.common_types.DataList" href="../../common_types.html#signals_notebook.common_types.DataList">DataList</a></li>
<li>pydantic.generics.GenericModel</li>
<li>pydantic.main.BaseModel</li>
<li>pydantic.utils.Representation</li>
<li>typing.Generic</li>
</ul>
<h3>Subclasses</h3>
<ul class="hlist">
<li><a title="signals_notebook.entities.tables.table.ChangeTableDataRequest" href="#signals_notebook.entities.tables.table.ChangeTableDataRequest">ChangeTableDataRequest</a></li>
</ul>
<h3>Class variables</h3>
<dl>
<dt id="signals_notebook.entities.tables.table.DataList[ChangeRowRequest].Config"><code class="name">var <span class="ident">Config</span></code></dt>
<dd>
<div class="desc"></div>
</dd>
<dt id="signals_notebook.entities.tables.table.DataList[ChangeRowRequest].data"><code class="name">var <span class="ident">data</span> : List[<a title="signals_notebook.entities.tables.row.ChangeRowRequest" href="row.html#signals_notebook.entities.tables.row.ChangeRowRequest">ChangeRowRequest</a>]</code></dt>
<dd>
<div class="desc"></div>
</dd>
</dl>
</dd>
<dt id="signals_notebook.entities.tables.table.Response[ColumnDefinitions]"><code class="flex name class">
<span>class <span class="ident">Response[ColumnDefinitions]</span></span>
<span>(</span><span>**kwargs)</span>
</code></dt>
<dd>
<div class="desc"><p>Create a new model by parsing and validating input data from keyword arguments.</p>
<p>Raises ValidationError if the input data cannot be parsed to form a valid model.</p></div>
<h3>Ancestors</h3>
<ul class="hlist">
<li><a title="signals_notebook.common_types.Response" href="../../common_types.html#signals_notebook.common_types.Response">Response</a></li>
<li>pydantic.generics.GenericModel</li>
<li>pydantic.main.BaseModel</li>
<li>pydantic.utils.Representation</li>
<li>typing.Generic</li>
</ul>
<h3>Subclasses</h3>
<ul class="hlist">
<li><a title="signals_notebook.entities.tables.table.ColumnDefinitionsResponse" href="#signals_notebook.entities.tables.table.ColumnDefinitionsResponse">ColumnDefinitionsResponse</a></li>
</ul>
<h3>Class variables</h3>
<dl>
<dt id="signals_notebook.entities.tables.table.Response[ColumnDefinitions].Config"><code class="name">var <span class="ident">Config</span></code></dt>
<dd>
<div class="desc"></div>
</dd>
<dt id="signals_notebook.entities.tables.table.Response[ColumnDefinitions].data"><code class="name">var <span class="ident">data</span> : Union[pydantic.generics.ResponseData[ColumnDefinitions], List[pydantic.generics.ResponseData[ColumnDefinitions]]]</code></dt>
<dd>
<div class="desc"></div>
</dd>
<dt id="signals_notebook.entities.tables.table.Response[ColumnDefinitions].links"><code class="name">var <span class="ident">links</span> : Optional[<a title="signals_notebook.common_types.Links" href="../../common_types.html#signals_notebook.common_types.Links">Links</a>]</code></dt>
<dd>
<div class="desc"></div>
</dd>
</dl>
</dd>
<dt id="signals_notebook.entities.tables.table.Response[Row]"><code class="flex name class">
<span>class <span class="ident">Response[Row]</span></span>
<span>(</span><span>**kwargs)</span>
</code></dt>
<dd>
<div class="desc"><p>Create a new model by parsing and validating input data from keyword arguments.</p>
<p>Raises ValidationError if the input data cannot be parsed to form a valid model.</p></div>
<h3>Ancestors</h3>
<ul class="hlist">
<li><a title="signals_notebook.common_types.Response" href="../../common_types.html#signals_notebook.common_types.Response">Response</a></li>
<li>pydantic.generics.GenericModel</li>
<li>pydantic.main.BaseModel</li>
<li>pydantic.utils.Representation</li>
<li>typing.Generic</li>
</ul>
<h3>Subclasses</h3>
<ul class="hlist">
<li><a title="signals_notebook.entities.tables.table.TableDataResponse" href="#signals_notebook.entities.tables.table.TableDataResponse">TableDataResponse</a></li>
</ul>
<h3>Class variables</h3>
<dl>
<dt id="signals_notebook.entities.tables.table.Response[Row].Config"><code class="name">var <span class="ident">Config</span></code></dt>
<dd>
<div class="desc"></div>
</dd>
<dt id="signals_notebook.entities.tables.table.Response[Row].data"><code class="name">var <span class="ident">data</span> : Union[pydantic.generics.ResponseData[Row], List[pydantic.generics.ResponseData[Row]]]</code></dt>
<dd>
<div class="desc"></div>
</dd>
<dt id="signals_notebook.entities.tables.table.Response[Row].links"><code class="name">var <span class="ident">links</span> : Optional[<a title="signals_notebook.common_types.Links" href="../../common_types.html#signals_notebook.common_types.Links">Links</a>]</code></dt>
<dd>
<div class="desc"></div>
</dd>
</dl>
</dd>
<dt id="signals_notebook.entities.tables.table.Table"><code class="flex name class">
<span>class <span class="ident">Table</span></span>
<span>(</span><span>**data: Any)</span>
</code></dt>
<dd>
<div class="desc"><p>Create a new model by parsing and validating input data from keyword arguments.</p>
<p>Raises ValidationError if the input data cannot be parsed to form a valid model.</p></div>
<details class="source">
<summary>
<span>Expand source code</span>
</summary>
<pre><code class="python">class Table(ContentfulEntity):
    type: Literal[EntityType.GRID] = Field(allow_mutation=False)
    _rows: List[Row] = PrivateAttr(default=[])
    _rows_by_id: Dict[UUID, Row] = PrivateAttr(default={})
    _template_name = &#39;table.html&#39;

    @classmethod
    def _get_entity_type(cls) -&gt; EntityType:
        return EntityType.GRID

    @classmethod
    def _get_adt_endpoint(cls) -&gt; str:
        return &#39;adt&#39;

    def _reload_data(self) -&gt; None:
        api = SignalsNotebookApi.get_default_api()
        log.debug(&#39;Reloading data in Table: %s...&#39;, self.eid)

        response = api.call(
            method=&#39;GET&#39;,
            path=(self._get_adt_endpoint(), self.eid),
            params={
                &#39;value&#39;: &#39;normalized&#39;,
            },
        )

        result = TableDataResponse(**response.json())

        self._rows = []
        self._rows_by_id = {}
        for item in result.data:
            row = cast(Row, cast(ResponseData, item).body)
            assert row.id

            self._rows.append(row)
            self._rows_by_id[row.id] = row
        log.debug(&#39;Data in Table: %s were reloaded&#39;, self.eid)

    def get_column_definitions_list(self) -&gt; List[GenericColumnDefinition]:
        &#34;&#34;&#34;Fetch column definitions

        Returns:
            List[GenericColumnDefinition]
        &#34;&#34;&#34;
        api = SignalsNotebookApi.get_default_api()

        response = api.call(method=&#39;GET&#39;, path=(self._get_adt_endpoint(), self.eid, &#39;_column&#39;))

        result = ColumnDefinitionsResponse(**response.json())

        return cast(ResponseData, result.data).body.columns

    def get_column_definitions_map(self) -&gt; Dict[str, GenericColumnDefinition]:
        &#34;&#34;&#34;Get column definitions as a dictionary

        Returns:
            Dict[str, GenericColumnDefinition]
        &#34;&#34;&#34;
        column_definitions = self.get_column_definitions_list()
        column_definitions_map: Dict[str, GenericColumnDefinition] = {}

        for column_definition in column_definitions:
            column_definitions_map[str(column_definition.key)] = column_definition
            column_definitions_map[column_definition.title] = column_definition

        return column_definitions_map

    def as_dataframe(self, use_labels: bool = True) -&gt; pd.DataFrame:
        &#34;&#34;&#34;Get as data table

        Args:
            use_labels: use cels names

        Returns:
            pd.DataFrame
        &#34;&#34;&#34;
        if not self._rows:
            self._reload_data()

        data = []
        index = []
        for row in self._rows:
            index.append(row.id)
            data.append(row.get_values(use_labels))

        return pd.DataFrame(data=data, index=index)

    def as_raw_data(self, use_labels: bool = True) -&gt; List[Dict[str, Any]]:
        &#34;&#34;&#34;Get as a list of dictionaries

        Args:
            use_labels: use cels names

        Returns:

        &#34;&#34;&#34;
        if not self._rows:
            self._reload_data()

        data = []
        for row in self._rows:
            data.append(row.get_values(use_labels))

        return data

    def __getitem__(self, index: Union[int, str, UUID]) -&gt; Row:
        if not self._rows:
            self._reload_data()

        if isinstance(index, int):
            return self._rows[index]

        if isinstance(index, str):
            return self._rows_by_id[UUID(index)]

        if isinstance(index, UUID):
            return self._rows_by_id[index]

        log.exception(&#39;IndexError were caught. Invalid index&#39;)
        raise IndexError(&#39;Invalid index&#39;)

    def __iter__(self):
        if not self._rows:
            self._reload_data()

        return self._rows.__iter__()

    def delete_row_by_id(self, row_id: Union[str, UUID], digest: str = None, force: bool = True) -&gt; None:
        &#34;&#34;&#34;

        Args:
            row_id: id of the row
            digest: Indicate digest of entity. It is used to avoid conflict while concurrent editing.
            If the parameter &#39;force&#39; is true, this parameter is optional.
            If the parameter &#39;force&#39; is false, this parameter is required.
            force: Force to update properties without digest check.

        Returns:

        &#34;&#34;&#34;
        if isinstance(row_id, UUID):
            _row_id = row_id.hex
        else:
            _row_id = row_id

        api = SignalsNotebookApi.get_default_api()

        api.call(
            method=&#39;DELETE&#39;,
            path=(self._get_adt_endpoint(), self.eid, _row_id),
            params={
                &#39;digest&#39;: digest,
                &#39;force&#39;: json.dumps(force),
            },
        )

        log.debug(&#39;Row %s was deleted&#39;, row_id)
        self._reload_data()

    def add_row(self, data: Dict[str, CellContentDict]) -&gt; None:
        &#34;&#34;&#34;Add row in the table

        Args:
            data: Cells to add in the row

        Returns:

        &#34;&#34;&#34;
        column_definitions_map = self.get_column_definitions_map()

        prepared_data: List[Dict[str, Any]] = []
        for key, value in data.items():
            column_definition = column_definitions_map.get(key)
            if not column_definition:
                continue

            prepared_data.append(
                {
                    &#39;key&#39;: column_definition.key,
                    &#39;type&#39;: column_definition.type,
                    &#39;name&#39;: column_definition.title,
                    &#39;content&#39;: value,
                }
            )

        row = Row(cells=prepared_data)
        self._rows.append(row)
        log.debug(&#39;Row: %s was added to Table&#39;, row)

    def save(self, force: bool = True) -&gt; None:
        &#34;&#34;&#34;Save all changes in the table

        Args:
            force: Force to update properties without digest check.

        Returns:

        &#34;&#34;&#34;
        super().save(force)

        row_requests: List[ChangeRowRequest] = []
        for row in self._rows:
            row_request = row.get_change_request()
            if row_request:
                row_requests.append(row_request)

        if not row_requests:
            return

        request = ChangeTableDataRequest(data=row_requests)
        api = SignalsNotebookApi.get_default_api()

        api.call(
            method=&#39;PATCH&#39;,
            path=(self._get_adt_endpoint(), self.eid),
            params={
                &#39;digest&#39;: None if force else self.digest,
                &#39;force&#39;: json.dumps(force),
            },
            data=request.json(exclude_none=True, by_alias=True),
        )

        self._reload_data()

    def get(self, value: Union[str, UUID], default: Any = None) -&gt; Union[Row, Any]:
        &#34;&#34;&#34;Get Row

        Args:
            value: name of id of Row
            default: default value if it doens&#39;t exist

        Returns:
            Union[Row, Any]
        &#34;&#34;&#34;
        try:
            return self[value]
        except KeyError:
            log.debug(&#39;KeyError were caught. Default value returned&#39;)
            return default

    def get_html(self) -&gt; str:
        &#34;&#34;&#34;Get in HTML format

        Returns:
            Rendered template as a string
        &#34;&#34;&#34;

        rows = []
        column_definitions = self.get_column_definitions_list()

        table_head = []
        for column_definition in column_definitions:
            table_head.append(column_definition.title)

        for row in self:
            reformatted_row = {}

            for column_definition in column_definitions:
                cell = cast(Row, row).get(column_definition.key, None)
                cell = cast(Cell, cell)
                reformatted_row[column_definition.title] = &#39;&#39; if cell is None else (cell.display or cell.value)

            rows.append(reformatted_row)

        template = env.get_template(self._template_name)
        log.info(&#39;Html template for %s:%s has been rendered.&#39;, self.__class__.__name__, self.eid)

        return template.render(name=self.name, table_head=table_head, rows=rows)

    @classmethod
<<<<<<< HEAD
    def dump_templates(cls, base_path: str, fs_handler: FSHandler) -&gt; None:
        from signals_notebook.entities import EntityStore

        entity_type = cls._get_entity_type()

        templates = EntityStore.get_list(
            include_types=[entity_type], include_options=[EntityStore.IncludeOptions.TEMPLATE]
        )

        try:
            for item in templates:
                template = cast(&#39;Table&#39;, item)
                content = template._get_content()
                column_definitions = template.get_column_definitions_list()
                metadata = {
                    &#39;file_name&#39;: content.name,
                    &#39;content_type&#39;: content.content_type,
                    &#39;columns&#39;: [item.title for item in column_definitions],
                    **{k: v for k, v in template.dict().items() if k in (&#39;name&#39;, &#39;description&#39;, &#39;eid&#39;)},
                }
                fs_handler.write(
                    fs_handler.join_path(base_path, &#39;templates&#39;, entity_type, f&#39;metadata_{template.name}.json&#39;),
                    json.dumps(metadata),
                )
        except TypeError:
            pass</code></pre>
=======
    def creation(
        cls,
        *,
        container: Container,
        name: str,
        template: str,
        digest: str = None,
        force: bool = True,
    ) -&gt; &#39;Table&#39;:
        api = SignalsNotebookApi.get_default_api()
        log.debug(&#39;Create Entity: %s...&#39;, cls.__name__)
        request = {
            &#34;data&#34;: {
                &#34;type&#34;: EntityType.GRID,
                &#34;attributes&#34;: {&#34;name&#34;: name},
                &#34;relationships&#34;: {
                    &#34;ancestors&#34;: {&#34;data&#34;: [{&#34;type&#34;: EntityType.EXPERIMENT, &#34;id&#34;: container.eid}]},
                    &#34;template&#34;: {&#34;data&#34;: {&#34;type&#34;: EntityType.GRID, &#34;id&#34;: template}},
                },
            }
        }

        response = api.call(
            method=&#39;POST&#39;,
            path=(cls._get_endpoint(),),
            params={
                &#39;digest&#39;: digest,
                &#39;force&#39;: json.dumps(force),
            },
            json=request,
        )
        log.debug(&#39;Entity: %s was created.&#39;, cls.__name__)

        result = Response[cls](**response.json())  # type: ignore

        return cast(ResponseData, result.data).body

    def dump(self, base_path: str, fs_handler: FSHandler) -&gt; None:
        content = self._get_content()
        column_definitions = self.get_column_definitions_list()
        rows = []
        for item in self:
            row = {}
            for cell in item:
                row[cell.name] = cell.content.dict()
            rows.append(row)

        metadata = {
            &#39;file_name&#39;: content.name,
            &#39;content_type&#39;: content.content_type,
            &#39;columns&#39;: [item.title for item in column_definitions],
            &#39;rows&#39;: rows,
            **{k: v for k, v in self.dict().items() if k in (&#39;name&#39;, &#39;description&#39;, &#39;eid&#39;)},
        }
        fs_handler.write(fs_handler.join_path(base_path, self.eid, &#39;metadata.json&#39;), json.dumps(metadata, default=str))
        file_name = content.name
        data = content.content
        fs_handler.write(fs_handler.join_path(base_path, self.eid, file_name), data)

    @classmethod
    def load(cls, path: str, fs_handler: FSHandler, parent: Container) -&gt; None:
        metadata_path = fs_handler.join_path(path, &#39;metadata.json&#39;)
        metadata = json.loads(fs_handler.read(metadata_path))
        content_path = fs_handler.join_path(path, metadata[&#39;file_name&#39;])
        content_type = metadata.get(&#39;content_type&#39;)
        content = fs_handler.read(content_path)
        column_definitions = metadata.get(&#39;columns&#39;)
        rows = metadata.get(&#39;rows&#39;)
        templates = EntityStore.get_list(
            include_types=[EntityType.GRID], include_options=[EntityStore.IncludeOptions.TEMPLATE]
        )

        file_creation = True
        for item in templates:
            template = cast(&#39;Table&#39;, item)
            template_column_definitions = template.get_column_definitions_list()
            template_columns = [item.title for item in template_column_definitions]
            if set(template_columns) == set(column_definitions):
                file_creation = False
                table = cls.creation(container=parent, name=metadata[&#39;name&#39;], template=template.eid)
                for row in rows:
                    table.add_row(row)
                table.save()
                break

        if file_creation:
            if content_type:
                cls.create(
                    container=parent, name=metadata[&#39;name&#39;], content=content, content_type=content_type, force=True
                )
            else:
                cls.create(container=parent, name=metadata[&#39;name&#39;], content=content, force=True)

    def get_content(self):
        return super().get_content()</code></pre>
>>>>>>> b1175310
</details>
<h3>Ancestors</h3>
<ul class="hlist">
<li><a title="signals_notebook.entities.contentful_entity.ContentfulEntity" href="../contentful_entity.html#signals_notebook.entities.contentful_entity.ContentfulEntity">ContentfulEntity</a></li>
<li><a title="signals_notebook.entities.entity.Entity" href="../entity.html#signals_notebook.entities.entity.Entity">Entity</a></li>
<li>pydantic.main.BaseModel</li>
<li>pydantic.utils.Representation</li>
<li>abc.ABC</li>
</ul>
<h3>Class variables</h3>
<dl>
<dt id="signals_notebook.entities.tables.table.Table.type"><code class="name">var <span class="ident">type</span> : Literal[<EntityType.GRID: 'grid'>]</code></dt>
<dd>
<div class="desc"></div>
</dd>
</dl>
<h3>Static methods</h3>
<dl>
<<<<<<< HEAD
<dt id="signals_notebook.entities.tables.table.Table.dump_templates"><code class="name flex">
<span>def <span class="ident">dump_templates</span></span>(<span>base_path: str, fs_handler: <a title="signals_notebook.utils.fs_handler.FSHandler" href="../../utils/fs_handler.html#signals_notebook.utils.fs_handler.FSHandler">FSHandler</a>) ‑> None</span>
=======
<dt id="signals_notebook.entities.tables.table.Table.creation"><code class="name flex">
<span>def <span class="ident">creation</span></span>(<span>*, container: <a title="signals_notebook.entities.container.Container" href="../container.html#signals_notebook.entities.container.Container">Container</a>, name: str, template: str, digest: str = None, force: bool = True) ‑> <a title="signals_notebook.entities.tables.table.Table" href="#signals_notebook.entities.tables.table.Table">Table</a></span>
>>>>>>> b1175310
</code></dt>
<dd>
<div class="desc"></div>
<details class="source">
<summary>
<span>Expand source code</span>
</summary>
<pre><code class="python">@classmethod
<<<<<<< HEAD
def dump_templates(cls, base_path: str, fs_handler: FSHandler) -&gt; None:
    from signals_notebook.entities import EntityStore

    entity_type = cls._get_entity_type()

    templates = EntityStore.get_list(
        include_types=[entity_type], include_options=[EntityStore.IncludeOptions.TEMPLATE]
    )

    try:
        for item in templates:
            template = cast(&#39;Table&#39;, item)
            content = template._get_content()
            column_definitions = template.get_column_definitions_list()
            metadata = {
                &#39;file_name&#39;: content.name,
                &#39;content_type&#39;: content.content_type,
                &#39;columns&#39;: [item.title for item in column_definitions],
                **{k: v for k, v in template.dict().items() if k in (&#39;name&#39;, &#39;description&#39;, &#39;eid&#39;)},
            }
            fs_handler.write(
                fs_handler.join_path(base_path, &#39;templates&#39;, entity_type, f&#39;metadata_{template.name}.json&#39;),
                json.dumps(metadata),
            )
    except TypeError:
        pass</code></pre>
=======
def creation(
    cls,
    *,
    container: Container,
    name: str,
    template: str,
    digest: str = None,
    force: bool = True,
) -&gt; &#39;Table&#39;:
    api = SignalsNotebookApi.get_default_api()
    log.debug(&#39;Create Entity: %s...&#39;, cls.__name__)
    request = {
        &#34;data&#34;: {
            &#34;type&#34;: EntityType.GRID,
            &#34;attributes&#34;: {&#34;name&#34;: name},
            &#34;relationships&#34;: {
                &#34;ancestors&#34;: {&#34;data&#34;: [{&#34;type&#34;: EntityType.EXPERIMENT, &#34;id&#34;: container.eid}]},
                &#34;template&#34;: {&#34;data&#34;: {&#34;type&#34;: EntityType.GRID, &#34;id&#34;: template}},
            },
        }
    }

    response = api.call(
        method=&#39;POST&#39;,
        path=(cls._get_endpoint(),),
        params={
            &#39;digest&#39;: digest,
            &#39;force&#39;: json.dumps(force),
        },
        json=request,
    )
    log.debug(&#39;Entity: %s was created.&#39;, cls.__name__)

    result = Response[cls](**response.json())  # type: ignore

    return cast(ResponseData, result.data).body</code></pre>
>>>>>>> b1175310
</details>
</dd>
</dl>
<h3>Methods</h3>
<dl>
<dt id="signals_notebook.entities.tables.table.Table.add_row"><code class="name flex">
<span>def <span class="ident">add_row</span></span>(<span>self, data: Dict[str, <a title="signals_notebook.entities.tables.cell.CellContentDict" href="cell.html#signals_notebook.entities.tables.cell.CellContentDict">CellContentDict</a>]) ‑> None</span>
</code></dt>
<dd>
<div class="desc"><p>Add row in the table</p>
<h2 id="args">Args</h2>
<dl>
<dt><strong><code>data</code></strong></dt>
<dd>Cells to add in the row</dd>
</dl>
<p>Returns:</p></div>
<details class="source">
<summary>
<span>Expand source code</span>
</summary>
<pre><code class="python">def add_row(self, data: Dict[str, CellContentDict]) -&gt; None:
    &#34;&#34;&#34;Add row in the table

    Args:
        data: Cells to add in the row

    Returns:

    &#34;&#34;&#34;
    column_definitions_map = self.get_column_definitions_map()

    prepared_data: List[Dict[str, Any]] = []
    for key, value in data.items():
        column_definition = column_definitions_map.get(key)
        if not column_definition:
            continue

        prepared_data.append(
            {
                &#39;key&#39;: column_definition.key,
                &#39;type&#39;: column_definition.type,
                &#39;name&#39;: column_definition.title,
                &#39;content&#39;: value,
            }
        )

    row = Row(cells=prepared_data)
    self._rows.append(row)
    log.debug(&#39;Row: %s was added to Table&#39;, row)</code></pre>
</details>
</dd>
<dt id="signals_notebook.entities.tables.table.Table.as_dataframe"><code class="name flex">
<span>def <span class="ident">as_dataframe</span></span>(<span>self, use_labels: bool = True) ‑> pandas.core.frame.DataFrame</span>
</code></dt>
<dd>
<div class="desc"><p>Get as data table</p>
<h2 id="args">Args</h2>
<dl>
<dt><strong><code>use_labels</code></strong></dt>
<dd>use cels names</dd>
</dl>
<h2 id="returns">Returns</h2>
<p>pd.DataFrame</p></div>
<details class="source">
<summary>
<span>Expand source code</span>
</summary>
<pre><code class="python">def as_dataframe(self, use_labels: bool = True) -&gt; pd.DataFrame:
    &#34;&#34;&#34;Get as data table

    Args:
        use_labels: use cels names

    Returns:
        pd.DataFrame
    &#34;&#34;&#34;
    if not self._rows:
        self._reload_data()

    data = []
    index = []
    for row in self._rows:
        index.append(row.id)
        data.append(row.get_values(use_labels))

    return pd.DataFrame(data=data, index=index)</code></pre>
</details>
</dd>
<dt id="signals_notebook.entities.tables.table.Table.as_raw_data"><code class="name flex">
<span>def <span class="ident">as_raw_data</span></span>(<span>self, use_labels: bool = True) ‑> List[Dict[str, Any]]</span>
</code></dt>
<dd>
<div class="desc"><p>Get as a list of dictionaries</p>
<h2 id="args">Args</h2>
<dl>
<dt><strong><code>use_labels</code></strong></dt>
<dd>use cels names</dd>
</dl>
<p>Returns:</p></div>
<details class="source">
<summary>
<span>Expand source code</span>
</summary>
<pre><code class="python">def as_raw_data(self, use_labels: bool = True) -&gt; List[Dict[str, Any]]:
    &#34;&#34;&#34;Get as a list of dictionaries

    Args:
        use_labels: use cels names

    Returns:

    &#34;&#34;&#34;
    if not self._rows:
        self._reload_data()

    data = []
    for row in self._rows:
        data.append(row.get_values(use_labels))

    return data</code></pre>
</details>
</dd>
<dt id="signals_notebook.entities.tables.table.Table.delete_row_by_id"><code class="name flex">
<span>def <span class="ident">delete_row_by_id</span></span>(<span>self, row_id: Union[uuid.UUID, str], digest: str = None, force: bool = True) ‑> None</span>
</code></dt>
<dd>
<div class="desc"><h2 id="args">Args</h2>
<dl>
<dt><strong><code>row_id</code></strong></dt>
<dd>id of the row</dd>
<dt><strong><code>digest</code></strong></dt>
<dd>Indicate digest of entity. It is used to avoid conflict while concurrent editing.</dd>
<dt>If the parameter 'force' is true, this parameter is optional.</dt>
<dt>If the parameter 'force' is false, this parameter is required.</dt>
<dt><strong><code>force</code></strong></dt>
<dd>Force to update properties without digest check.</dd>
</dl>
<p>Returns:</p></div>
<details class="source">
<summary>
<span>Expand source code</span>
</summary>
<pre><code class="python">def delete_row_by_id(self, row_id: Union[str, UUID], digest: str = None, force: bool = True) -&gt; None:
    &#34;&#34;&#34;

    Args:
        row_id: id of the row
        digest: Indicate digest of entity. It is used to avoid conflict while concurrent editing.
        If the parameter &#39;force&#39; is true, this parameter is optional.
        If the parameter &#39;force&#39; is false, this parameter is required.
        force: Force to update properties without digest check.

    Returns:

    &#34;&#34;&#34;
    if isinstance(row_id, UUID):
        _row_id = row_id.hex
    else:
        _row_id = row_id

    api = SignalsNotebookApi.get_default_api()

    api.call(
        method=&#39;DELETE&#39;,
        path=(self._get_adt_endpoint(), self.eid, _row_id),
        params={
            &#39;digest&#39;: digest,
            &#39;force&#39;: json.dumps(force),
        },
    )

    log.debug(&#39;Row %s was deleted&#39;, row_id)
    self._reload_data()</code></pre>
</details>
</dd>
<dt id="signals_notebook.entities.tables.table.Table.get"><code class="name flex">
<span>def <span class="ident">get</span></span>(<span>self, value: Union[uuid.UUID, str], default: Any = None) ‑> Union[<a title="signals_notebook.entities.tables.row.Row" href="row.html#signals_notebook.entities.tables.row.Row">Row</a>, Any]</span>
</code></dt>
<dd>
<div class="desc"><p>Get Row</p>
<h2 id="args">Args</h2>
<dl>
<dt><strong><code>value</code></strong></dt>
<dd>name of id of Row</dd>
<dt><strong><code>default</code></strong></dt>
<dd>default value if it doens't exist</dd>
</dl>
<h2 id="returns">Returns</h2>
<p>Union[Row, Any]</p></div>
<details class="source">
<summary>
<span>Expand source code</span>
</summary>
<pre><code class="python">def get(self, value: Union[str, UUID], default: Any = None) -&gt; Union[Row, Any]:
    &#34;&#34;&#34;Get Row

    Args:
        value: name of id of Row
        default: default value if it doens&#39;t exist

    Returns:
        Union[Row, Any]
    &#34;&#34;&#34;
    try:
        return self[value]
    except KeyError:
        log.debug(&#39;KeyError were caught. Default value returned&#39;)
        return default</code></pre>
</details>
</dd>
<dt id="signals_notebook.entities.tables.table.Table.get_column_definitions_list"><code class="name flex">
<span>def <span class="ident">get_column_definitions_list</span></span>(<span>self) ‑> List[Union[<a title="signals_notebook.entities.tables.cell.AttributeListColumnDefinition" href="cell.html#signals_notebook.entities.tables.cell.AttributeListColumnDefinition">AttributeListColumnDefinition</a>, <a title="signals_notebook.entities.tables.cell.AutotextListColumnDefinition" href="cell.html#signals_notebook.entities.tables.cell.AutotextListColumnDefinition">AutotextListColumnDefinition</a>, <a title="signals_notebook.entities.tables.cell.ListColumnDefinition" href="cell.html#signals_notebook.entities.tables.cell.ListColumnDefinition">ListColumnDefinition</a>, <a title="signals_notebook.entities.tables.cell.MultiSelectColumnDefinition" href="cell.html#signals_notebook.entities.tables.cell.MultiSelectColumnDefinition">MultiSelectColumnDefinition</a>, <a title="signals_notebook.entities.tables.cell.UnitColumnDefinition" href="cell.html#signals_notebook.entities.tables.cell.UnitColumnDefinition">UnitColumnDefinition</a>, <a title="signals_notebook.entities.tables.cell.ColumnDefinition" href="cell.html#signals_notebook.entities.tables.cell.ColumnDefinition">ColumnDefinition</a>]]</span>
</code></dt>
<dd>
<div class="desc"><p>Fetch column definitions</p>
<h2 id="returns">Returns</h2>
<p>List[GenericColumnDefinition]</p></div>
<details class="source">
<summary>
<span>Expand source code</span>
</summary>
<pre><code class="python">def get_column_definitions_list(self) -&gt; List[GenericColumnDefinition]:
    &#34;&#34;&#34;Fetch column definitions

    Returns:
        List[GenericColumnDefinition]
    &#34;&#34;&#34;
    api = SignalsNotebookApi.get_default_api()

    response = api.call(method=&#39;GET&#39;, path=(self._get_adt_endpoint(), self.eid, &#39;_column&#39;))

    result = ColumnDefinitionsResponse(**response.json())

    return cast(ResponseData, result.data).body.columns</code></pre>
</details>
</dd>
<dt id="signals_notebook.entities.tables.table.Table.get_column_definitions_map"><code class="name flex">
<span>def <span class="ident">get_column_definitions_map</span></span>(<span>self) ‑> Dict[str, Union[<a title="signals_notebook.entities.tables.cell.AttributeListColumnDefinition" href="cell.html#signals_notebook.entities.tables.cell.AttributeListColumnDefinition">AttributeListColumnDefinition</a>, <a title="signals_notebook.entities.tables.cell.AutotextListColumnDefinition" href="cell.html#signals_notebook.entities.tables.cell.AutotextListColumnDefinition">AutotextListColumnDefinition</a>, <a title="signals_notebook.entities.tables.cell.ListColumnDefinition" href="cell.html#signals_notebook.entities.tables.cell.ListColumnDefinition">ListColumnDefinition</a>, <a title="signals_notebook.entities.tables.cell.MultiSelectColumnDefinition" href="cell.html#signals_notebook.entities.tables.cell.MultiSelectColumnDefinition">MultiSelectColumnDefinition</a>, <a title="signals_notebook.entities.tables.cell.UnitColumnDefinition" href="cell.html#signals_notebook.entities.tables.cell.UnitColumnDefinition">UnitColumnDefinition</a>, <a title="signals_notebook.entities.tables.cell.ColumnDefinition" href="cell.html#signals_notebook.entities.tables.cell.ColumnDefinition">ColumnDefinition</a>]]</span>
</code></dt>
<dd>
<div class="desc"><p>Get column definitions as a dictionary</p>
<h2 id="returns">Returns</h2>
<p>Dict[str, GenericColumnDefinition]</p></div>
<details class="source">
<summary>
<span>Expand source code</span>
</summary>
<pre><code class="python">def get_column_definitions_map(self) -&gt; Dict[str, GenericColumnDefinition]:
    &#34;&#34;&#34;Get column definitions as a dictionary

    Returns:
        Dict[str, GenericColumnDefinition]
    &#34;&#34;&#34;
    column_definitions = self.get_column_definitions_list()
    column_definitions_map: Dict[str, GenericColumnDefinition] = {}

    for column_definition in column_definitions:
        column_definitions_map[str(column_definition.key)] = column_definition
        column_definitions_map[column_definition.title] = column_definition

    return column_definitions_map</code></pre>
</details>
</dd>
<dt id="signals_notebook.entities.tables.table.Table.get_content"><code class="name flex">
<span>def <span class="ident">get_content</span></span>(<span>self)</span>
</code></dt>
<dd>
<div class="desc"></div>
<details class="source">
<summary>
<span>Expand source code</span>
</summary>
<pre><code class="python">def get_content(self):
    return super().get_content()</code></pre>
</details>
</dd>
<dt id="signals_notebook.entities.tables.table.Table.save"><code class="name flex">
<span>def <span class="ident">save</span></span>(<span>self, force: bool = True) ‑> None</span>
</code></dt>
<dd>
<div class="desc"><p>Save all changes in the table</p>
<h2 id="args">Args</h2>
<dl>
<dt><strong><code>force</code></strong></dt>
<dd>Force to update properties without digest check.</dd>
</dl>
<p>Returns:</p></div>
<details class="source">
<summary>
<span>Expand source code</span>
</summary>
<pre><code class="python">def save(self, force: bool = True) -&gt; None:
    &#34;&#34;&#34;Save all changes in the table

    Args:
        force: Force to update properties without digest check.

    Returns:

    &#34;&#34;&#34;
    super().save(force)

    row_requests: List[ChangeRowRequest] = []
    for row in self._rows:
        row_request = row.get_change_request()
        if row_request:
            row_requests.append(row_request)

    if not row_requests:
        return

    request = ChangeTableDataRequest(data=row_requests)
    api = SignalsNotebookApi.get_default_api()

    api.call(
        method=&#39;PATCH&#39;,
        path=(self._get_adt_endpoint(), self.eid),
        params={
            &#39;digest&#39;: None if force else self.digest,
            &#39;force&#39;: json.dumps(force),
        },
        data=request.json(exclude_none=True, by_alias=True),
    )

    self._reload_data()</code></pre>
</details>
</dd>
</dl>
<h3>Inherited members</h3>
<ul class="hlist">
<li><code><b><a title="signals_notebook.entities.contentful_entity.ContentfulEntity" href="../contentful_entity.html#signals_notebook.entities.contentful_entity.ContentfulEntity">ContentfulEntity</a></b></code>:
<ul class="hlist">
<li><code><a title="signals_notebook.entities.contentful_entity.ContentfulEntity.ContentType" href="../contentful_entity.html#signals_notebook.entities.contentful_entity.ContentfulEntity.ContentType">ContentType</a></code></li>
<li><code><a title="signals_notebook.entities.contentful_entity.ContentfulEntity.delete" href="../entity.html#signals_notebook.entities.entity.Entity.delete">delete</a></code></li>
<li><code><a title="signals_notebook.entities.contentful_entity.ContentfulEntity.dump" href="../contentful_entity.html#signals_notebook.entities.contentful_entity.ContentfulEntity.dump">dump</a></code></li>
<li><code><a title="signals_notebook.entities.contentful_entity.ContentfulEntity.get_html" href="../contentful_entity.html#signals_notebook.entities.contentful_entity.ContentfulEntity.get_html">get_html</a></code></li>
<li><code><a title="signals_notebook.entities.contentful_entity.ContentfulEntity.get_list" href="../entity.html#signals_notebook.entities.entity.Entity.get_list">get_list</a></code></li>
<li><code><a title="signals_notebook.entities.contentful_entity.ContentfulEntity.get_subclasses" href="../entity.html#signals_notebook.entities.entity.Entity.get_subclasses">get_subclasses</a></code></li>
<li><code><a title="signals_notebook.entities.contentful_entity.ContentfulEntity.get_template_name" href="../entity.html#signals_notebook.entities.entity.Entity.get_template_name">get_template_name</a></code></li>
<li><code><a title="signals_notebook.entities.contentful_entity.ContentfulEntity.load" href="../contentful_entity.html#signals_notebook.entities.contentful_entity.ContentfulEntity.load">load</a></code></li>
<li><code><a title="signals_notebook.entities.contentful_entity.ContentfulEntity.refresh" href="../entity.html#signals_notebook.entities.entity.Entity.refresh">refresh</a></code></li>
<li><code><a title="signals_notebook.entities.contentful_entity.ContentfulEntity.set_template_name" href="../entity.html#signals_notebook.entities.entity.Entity.set_template_name">set_template_name</a></code></li>
<li><code><a title="signals_notebook.entities.contentful_entity.ContentfulEntity.short_description" href="../entity.html#signals_notebook.entities.entity.Entity.short_description">short_description</a></code></li>
</ul>
</li>
</ul>
</dd>
<dt id="signals_notebook.entities.tables.table.TableDataResponse"><code class="flex name class">
<span>class <span class="ident">TableDataResponse</span></span>
<span>(</span><span>**kwargs)</span>
</code></dt>
<dd>
<div class="desc"><p>Create a new model by parsing and validating input data from keyword arguments.</p>
<p>Raises ValidationError if the input data cannot be parsed to form a valid model.</p></div>
<details class="source">
<summary>
<span>Expand source code</span>
</summary>
<pre><code class="python">class TableDataResponse(Response[Row]):
    pass</code></pre>
</details>
<h3>Ancestors</h3>
<ul class="hlist">
<li><a title="signals_notebook.entities.tables.table.Response[Row]" href="#signals_notebook.entities.tables.table.Response[Row]">Response[Row]</a></li>
<li><a title="signals_notebook.common_types.Response" href="../../common_types.html#signals_notebook.common_types.Response">Response</a></li>
<li>pydantic.generics.GenericModel</li>
<li>pydantic.main.BaseModel</li>
<li>pydantic.utils.Representation</li>
<li>typing.Generic</li>
</ul>
<h3>Class variables</h3>
<dl>
<dt id="signals_notebook.entities.tables.table.TableDataResponse.data"><code class="name">var <span class="ident">data</span> : Union[pydantic.generics.ResponseData[Row], List[pydantic.generics.ResponseData[Row]]]</code></dt>
<dd>
<div class="desc"></div>
</dd>
<dt id="signals_notebook.entities.tables.table.TableDataResponse.links"><code class="name">var <span class="ident">links</span> : Optional[<a title="signals_notebook.common_types.Links" href="../../common_types.html#signals_notebook.common_types.Links">Links</a>]</code></dt>
<dd>
<div class="desc"></div>
</dd>
</dl>
</dd>
</dl>
</section>
</article>
<nav id="sidebar">
<h1>Index</h1>
<div class="toc">
<ul></ul>
</div>
<ul id="index">
<li><h3>Super-module</h3>
<ul>
<li><code><a title="signals_notebook.entities.tables" href="index.html">signals_notebook.entities.tables</a></code></li>
</ul>
</li>
<li><h3><a href="#header-classes">Classes</a></h3>
<ul>
<li>
<h4><code><a title="signals_notebook.entities.tables.table.ChangeTableDataRequest" href="#signals_notebook.entities.tables.table.ChangeTableDataRequest">ChangeTableDataRequest</a></code></h4>
<ul class="">
<li><code><a title="signals_notebook.entities.tables.table.ChangeTableDataRequest.data" href="#signals_notebook.entities.tables.table.ChangeTableDataRequest.data">data</a></code></li>
</ul>
</li>
<li>
<h4><code><a title="signals_notebook.entities.tables.table.ColumnDefinitionsResponse" href="#signals_notebook.entities.tables.table.ColumnDefinitionsResponse">ColumnDefinitionsResponse</a></code></h4>
<ul class="">
<li><code><a title="signals_notebook.entities.tables.table.ColumnDefinitionsResponse.data" href="#signals_notebook.entities.tables.table.ColumnDefinitionsResponse.data">data</a></code></li>
<li><code><a title="signals_notebook.entities.tables.table.ColumnDefinitionsResponse.links" href="#signals_notebook.entities.tables.table.ColumnDefinitionsResponse.links">links</a></code></li>
</ul>
</li>
<li>
<h4><code><a title="signals_notebook.entities.tables.table.DataList[ChangeRowRequest]" href="#signals_notebook.entities.tables.table.DataList[ChangeRowRequest]">DataList[ChangeRowRequest]</a></code></h4>
<ul class="">
<li><code><a title="signals_notebook.entities.tables.table.DataList[ChangeRowRequest].Config" href="#signals_notebook.entities.tables.table.DataList[ChangeRowRequest].Config">Config</a></code></li>
<li><code><a title="signals_notebook.entities.tables.table.DataList[ChangeRowRequest].data" href="#signals_notebook.entities.tables.table.DataList[ChangeRowRequest].data">data</a></code></li>
</ul>
</li>
<li>
<h4><code><a title="signals_notebook.entities.tables.table.Response[ColumnDefinitions]" href="#signals_notebook.entities.tables.table.Response[ColumnDefinitions]">Response[ColumnDefinitions]</a></code></h4>
<ul class="">
<li><code><a title="signals_notebook.entities.tables.table.Response[ColumnDefinitions].Config" href="#signals_notebook.entities.tables.table.Response[ColumnDefinitions].Config">Config</a></code></li>
<li><code><a title="signals_notebook.entities.tables.table.Response[ColumnDefinitions].data" href="#signals_notebook.entities.tables.table.Response[ColumnDefinitions].data">data</a></code></li>
<li><code><a title="signals_notebook.entities.tables.table.Response[ColumnDefinitions].links" href="#signals_notebook.entities.tables.table.Response[ColumnDefinitions].links">links</a></code></li>
</ul>
</li>
<li>
<h4><code><a title="signals_notebook.entities.tables.table.Response[Row]" href="#signals_notebook.entities.tables.table.Response[Row]">Response[Row]</a></code></h4>
<ul class="">
<li><code><a title="signals_notebook.entities.tables.table.Response[Row].Config" href="#signals_notebook.entities.tables.table.Response[Row].Config">Config</a></code></li>
<li><code><a title="signals_notebook.entities.tables.table.Response[Row].data" href="#signals_notebook.entities.tables.table.Response[Row].data">data</a></code></li>
<li><code><a title="signals_notebook.entities.tables.table.Response[Row].links" href="#signals_notebook.entities.tables.table.Response[Row].links">links</a></code></li>
</ul>
</li>
<li>
<h4><code><a title="signals_notebook.entities.tables.table.Table" href="#signals_notebook.entities.tables.table.Table">Table</a></code></h4>
<ul class="">
<li><code><a title="signals_notebook.entities.tables.table.Table.add_row" href="#signals_notebook.entities.tables.table.Table.add_row">add_row</a></code></li>
<li><code><a title="signals_notebook.entities.tables.table.Table.as_dataframe" href="#signals_notebook.entities.tables.table.Table.as_dataframe">as_dataframe</a></code></li>
<li><code><a title="signals_notebook.entities.tables.table.Table.as_raw_data" href="#signals_notebook.entities.tables.table.Table.as_raw_data">as_raw_data</a></code></li>
<li><code><a title="signals_notebook.entities.tables.table.Table.creation" href="#signals_notebook.entities.tables.table.Table.creation">creation</a></code></li>
<li><code><a title="signals_notebook.entities.tables.table.Table.delete_row_by_id" href="#signals_notebook.entities.tables.table.Table.delete_row_by_id">delete_row_by_id</a></code></li>
<li><code><a title="signals_notebook.entities.tables.table.Table.dump_templates" href="#signals_notebook.entities.tables.table.Table.dump_templates">dump_templates</a></code></li>
<li><code><a title="signals_notebook.entities.tables.table.Table.get" href="#signals_notebook.entities.tables.table.Table.get">get</a></code></li>
<li><code><a title="signals_notebook.entities.tables.table.Table.get_column_definitions_list" href="#signals_notebook.entities.tables.table.Table.get_column_definitions_list">get_column_definitions_list</a></code></li>
<li><code><a title="signals_notebook.entities.tables.table.Table.get_column_definitions_map" href="#signals_notebook.entities.tables.table.Table.get_column_definitions_map">get_column_definitions_map</a></code></li>
<li><code><a title="signals_notebook.entities.tables.table.Table.get_content" href="#signals_notebook.entities.tables.table.Table.get_content">get_content</a></code></li>
<li><code><a title="signals_notebook.entities.tables.table.Table.save" href="#signals_notebook.entities.tables.table.Table.save">save</a></code></li>
<li><code><a title="signals_notebook.entities.tables.table.Table.type" href="#signals_notebook.entities.tables.table.Table.type">type</a></code></li>
</ul>
</li>
<li>
<h4><code><a title="signals_notebook.entities.tables.table.TableDataResponse" href="#signals_notebook.entities.tables.table.TableDataResponse">TableDataResponse</a></code></h4>
<ul class="">
<li><code><a title="signals_notebook.entities.tables.table.TableDataResponse.data" href="#signals_notebook.entities.tables.table.TableDataResponse.data">data</a></code></li>
<li><code><a title="signals_notebook.entities.tables.table.TableDataResponse.links" href="#signals_notebook.entities.tables.table.TableDataResponse.links">links</a></code></li>
</ul>
</li>
</ul>
</li>
</ul>
</nav>
</main>
<footer id="footer">
<p>Generated by <a href="https://pdoc3.github.io/pdoc" title="pdoc: Python API documentation generator"><cite>pdoc</cite> 0.10.0</a>.</p>
</footer>
</body>
</html><|MERGE_RESOLUTION|>--- conflicted
+++ resolved
@@ -326,133 +326,7 @@
         template = env.get_template(self._template_name)
         log.info(&#39;Html template for %s:%s has been rendered.&#39;, self.__class__.__name__, self.eid)
 
-        return template.render(name=self.name, table_head=table_head, rows=rows)
-
-    @classmethod
-<<<<<<< HEAD
-    def dump_templates(cls, base_path: str, fs_handler: FSHandler) -&gt; None:
-        from signals_notebook.entities import EntityStore
-
-        entity_type = cls._get_entity_type()
-
-        templates = EntityStore.get_list(
-            include_types=[entity_type], include_options=[EntityStore.IncludeOptions.TEMPLATE]
-        )
-
-        try:
-            for item in templates:
-                template = cast(&#39;Table&#39;, item)
-                content = template._get_content()
-                column_definitions = template.get_column_definitions_list()
-                metadata = {
-                    &#39;file_name&#39;: content.name,
-                    &#39;content_type&#39;: content.content_type,
-                    &#39;columns&#39;: [item.title for item in column_definitions],
-                    **{k: v for k, v in template.dict().items() if k in (&#39;name&#39;, &#39;description&#39;, &#39;eid&#39;)},
-                }
-                fs_handler.write(
-                    fs_handler.join_path(base_path, &#39;templates&#39;, entity_type, f&#39;metadata_{template.name}.json&#39;),
-                    json.dumps(metadata),
-                )
-        except TypeError:
-            pass</code></pre>
-=======
-    def creation(
-        cls,
-        *,
-        container: Container,
-        name: str,
-        template: str,
-        digest: str = None,
-        force: bool = True,
-    ) -&gt; &#39;Table&#39;:
-        api = SignalsNotebookApi.get_default_api()
-        log.debug(&#39;Create Entity: %s...&#39;, cls.__name__)
-        request = {
-            &#34;data&#34;: {
-                &#34;type&#34;: EntityType.GRID,
-                &#34;attributes&#34;: {&#34;name&#34;: name},
-                &#34;relationships&#34;: {
-                    &#34;ancestors&#34;: {&#34;data&#34;: [{&#34;type&#34;: EntityType.EXPERIMENT, &#34;id&#34;: container.eid}]},
-                    &#34;template&#34;: {&#34;data&#34;: {&#34;type&#34;: EntityType.GRID, &#34;id&#34;: template}},
-                },
-            }
-        }
-
-        response = api.call(
-            method=&#39;POST&#39;,
-            path=(cls._get_endpoint(),),
-            params={
-                &#39;digest&#39;: digest,
-                &#39;force&#39;: json.dumps(force),
-            },
-            json=request,
-        )
-        log.debug(&#39;Entity: %s was created.&#39;, cls.__name__)
-
-        result = Response[cls](**response.json())  # type: ignore
-
-        return cast(ResponseData, result.data).body
-
-    def dump(self, base_path: str, fs_handler: FSHandler) -&gt; None:
-        content = self._get_content()
-        column_definitions = self.get_column_definitions_list()
-        rows = []
-        for item in self:
-            row = {}
-            for cell in item:
-                row[cell.name] = cell.content.dict()
-            rows.append(row)
-
-        metadata = {
-            &#39;file_name&#39;: content.name,
-            &#39;content_type&#39;: content.content_type,
-            &#39;columns&#39;: [item.title for item in column_definitions],
-            &#39;rows&#39;: rows,
-            **{k: v for k, v in self.dict().items() if k in (&#39;name&#39;, &#39;description&#39;, &#39;eid&#39;)},
-        }
-        fs_handler.write(fs_handler.join_path(base_path, self.eid, &#39;metadata.json&#39;), json.dumps(metadata, default=str))
-        file_name = content.name
-        data = content.content
-        fs_handler.write(fs_handler.join_path(base_path, self.eid, file_name), data)
-
-    @classmethod
-    def load(cls, path: str, fs_handler: FSHandler, parent: Container) -&gt; None:
-        metadata_path = fs_handler.join_path(path, &#39;metadata.json&#39;)
-        metadata = json.loads(fs_handler.read(metadata_path))
-        content_path = fs_handler.join_path(path, metadata[&#39;file_name&#39;])
-        content_type = metadata.get(&#39;content_type&#39;)
-        content = fs_handler.read(content_path)
-        column_definitions = metadata.get(&#39;columns&#39;)
-        rows = metadata.get(&#39;rows&#39;)
-        templates = EntityStore.get_list(
-            include_types=[EntityType.GRID], include_options=[EntityStore.IncludeOptions.TEMPLATE]
-        )
-
-        file_creation = True
-        for item in templates:
-            template = cast(&#39;Table&#39;, item)
-            template_column_definitions = template.get_column_definitions_list()
-            template_columns = [item.title for item in template_column_definitions]
-            if set(template_columns) == set(column_definitions):
-                file_creation = False
-                table = cls.creation(container=parent, name=metadata[&#39;name&#39;], template=template.eid)
-                for row in rows:
-                    table.add_row(row)
-                table.save()
-                break
-
-        if file_creation:
-            if content_type:
-                cls.create(
-                    container=parent, name=metadata[&#39;name&#39;], content=content, content_type=content_type, force=True
-                )
-            else:
-                cls.create(container=parent, name=metadata[&#39;name&#39;], content=content, force=True)
-
-    def get_content(self):
-        return super().get_content()</code></pre>
->>>>>>> b1175310
+        return template.render(name=self.name, table_head=table_head, rows=rows)</code></pre>
 </details>
 </section>
 <section>
@@ -909,133 +783,7 @@
         template = env.get_template(self._template_name)
         log.info(&#39;Html template for %s:%s has been rendered.&#39;, self.__class__.__name__, self.eid)
 
-        return template.render(name=self.name, table_head=table_head, rows=rows)
-
-    @classmethod
-<<<<<<< HEAD
-    def dump_templates(cls, base_path: str, fs_handler: FSHandler) -&gt; None:
-        from signals_notebook.entities import EntityStore
-
-        entity_type = cls._get_entity_type()
-
-        templates = EntityStore.get_list(
-            include_types=[entity_type], include_options=[EntityStore.IncludeOptions.TEMPLATE]
-        )
-
-        try:
-            for item in templates:
-                template = cast(&#39;Table&#39;, item)
-                content = template._get_content()
-                column_definitions = template.get_column_definitions_list()
-                metadata = {
-                    &#39;file_name&#39;: content.name,
-                    &#39;content_type&#39;: content.content_type,
-                    &#39;columns&#39;: [item.title for item in column_definitions],
-                    **{k: v for k, v in template.dict().items() if k in (&#39;name&#39;, &#39;description&#39;, &#39;eid&#39;)},
-                }
-                fs_handler.write(
-                    fs_handler.join_path(base_path, &#39;templates&#39;, entity_type, f&#39;metadata_{template.name}.json&#39;),
-                    json.dumps(metadata),
-                )
-        except TypeError:
-            pass</code></pre>
-=======
-    def creation(
-        cls,
-        *,
-        container: Container,
-        name: str,
-        template: str,
-        digest: str = None,
-        force: bool = True,
-    ) -&gt; &#39;Table&#39;:
-        api = SignalsNotebookApi.get_default_api()
-        log.debug(&#39;Create Entity: %s...&#39;, cls.__name__)
-        request = {
-            &#34;data&#34;: {
-                &#34;type&#34;: EntityType.GRID,
-                &#34;attributes&#34;: {&#34;name&#34;: name},
-                &#34;relationships&#34;: {
-                    &#34;ancestors&#34;: {&#34;data&#34;: [{&#34;type&#34;: EntityType.EXPERIMENT, &#34;id&#34;: container.eid}]},
-                    &#34;template&#34;: {&#34;data&#34;: {&#34;type&#34;: EntityType.GRID, &#34;id&#34;: template}},
-                },
-            }
-        }
-
-        response = api.call(
-            method=&#39;POST&#39;,
-            path=(cls._get_endpoint(),),
-            params={
-                &#39;digest&#39;: digest,
-                &#39;force&#39;: json.dumps(force),
-            },
-            json=request,
-        )
-        log.debug(&#39;Entity: %s was created.&#39;, cls.__name__)
-
-        result = Response[cls](**response.json())  # type: ignore
-
-        return cast(ResponseData, result.data).body
-
-    def dump(self, base_path: str, fs_handler: FSHandler) -&gt; None:
-        content = self._get_content()
-        column_definitions = self.get_column_definitions_list()
-        rows = []
-        for item in self:
-            row = {}
-            for cell in item:
-                row[cell.name] = cell.content.dict()
-            rows.append(row)
-
-        metadata = {
-            &#39;file_name&#39;: content.name,
-            &#39;content_type&#39;: content.content_type,
-            &#39;columns&#39;: [item.title for item in column_definitions],
-            &#39;rows&#39;: rows,
-            **{k: v for k, v in self.dict().items() if k in (&#39;name&#39;, &#39;description&#39;, &#39;eid&#39;)},
-        }
-        fs_handler.write(fs_handler.join_path(base_path, self.eid, &#39;metadata.json&#39;), json.dumps(metadata, default=str))
-        file_name = content.name
-        data = content.content
-        fs_handler.write(fs_handler.join_path(base_path, self.eid, file_name), data)
-
-    @classmethod
-    def load(cls, path: str, fs_handler: FSHandler, parent: Container) -&gt; None:
-        metadata_path = fs_handler.join_path(path, &#39;metadata.json&#39;)
-        metadata = json.loads(fs_handler.read(metadata_path))
-        content_path = fs_handler.join_path(path, metadata[&#39;file_name&#39;])
-        content_type = metadata.get(&#39;content_type&#39;)
-        content = fs_handler.read(content_path)
-        column_definitions = metadata.get(&#39;columns&#39;)
-        rows = metadata.get(&#39;rows&#39;)
-        templates = EntityStore.get_list(
-            include_types=[EntityType.GRID], include_options=[EntityStore.IncludeOptions.TEMPLATE]
-        )
-
-        file_creation = True
-        for item in templates:
-            template = cast(&#39;Table&#39;, item)
-            template_column_definitions = template.get_column_definitions_list()
-            template_columns = [item.title for item in template_column_definitions]
-            if set(template_columns) == set(column_definitions):
-                file_creation = False
-                table = cls.creation(container=parent, name=metadata[&#39;name&#39;], template=template.eid)
-                for row in rows:
-                    table.add_row(row)
-                table.save()
-                break
-
-        if file_creation:
-            if content_type:
-                cls.create(
-                    container=parent, name=metadata[&#39;name&#39;], content=content, content_type=content_type, force=True
-                )
-            else:
-                cls.create(container=parent, name=metadata[&#39;name&#39;], content=content, force=True)
-
-    def get_content(self):
-        return super().get_content()</code></pre>
->>>>>>> b1175310
+        return template.render(name=self.name, table_head=table_head, rows=rows)</code></pre>
 </details>
 <h3>Ancestors</h3>
 <ul class="hlist">
@@ -1050,91 +798,6 @@
 <dt id="signals_notebook.entities.tables.table.Table.type"><code class="name">var <span class="ident">type</span> : Literal[<EntityType.GRID: 'grid'>]</code></dt>
 <dd>
 <div class="desc"></div>
-</dd>
-</dl>
-<h3>Static methods</h3>
-<dl>
-<<<<<<< HEAD
-<dt id="signals_notebook.entities.tables.table.Table.dump_templates"><code class="name flex">
-<span>def <span class="ident">dump_templates</span></span>(<span>base_path: str, fs_handler: <a title="signals_notebook.utils.fs_handler.FSHandler" href="../../utils/fs_handler.html#signals_notebook.utils.fs_handler.FSHandler">FSHandler</a>) ‑> None</span>
-=======
-<dt id="signals_notebook.entities.tables.table.Table.creation"><code class="name flex">
-<span>def <span class="ident">creation</span></span>(<span>*, container: <a title="signals_notebook.entities.container.Container" href="../container.html#signals_notebook.entities.container.Container">Container</a>, name: str, template: str, digest: str = None, force: bool = True) ‑> <a title="signals_notebook.entities.tables.table.Table" href="#signals_notebook.entities.tables.table.Table">Table</a></span>
->>>>>>> b1175310
-</code></dt>
-<dd>
-<div class="desc"></div>
-<details class="source">
-<summary>
-<span>Expand source code</span>
-</summary>
-<pre><code class="python">@classmethod
-<<<<<<< HEAD
-def dump_templates(cls, base_path: str, fs_handler: FSHandler) -&gt; None:
-    from signals_notebook.entities import EntityStore
-
-    entity_type = cls._get_entity_type()
-
-    templates = EntityStore.get_list(
-        include_types=[entity_type], include_options=[EntityStore.IncludeOptions.TEMPLATE]
-    )
-
-    try:
-        for item in templates:
-            template = cast(&#39;Table&#39;, item)
-            content = template._get_content()
-            column_definitions = template.get_column_definitions_list()
-            metadata = {
-                &#39;file_name&#39;: content.name,
-                &#39;content_type&#39;: content.content_type,
-                &#39;columns&#39;: [item.title for item in column_definitions],
-                **{k: v for k, v in template.dict().items() if k in (&#39;name&#39;, &#39;description&#39;, &#39;eid&#39;)},
-            }
-            fs_handler.write(
-                fs_handler.join_path(base_path, &#39;templates&#39;, entity_type, f&#39;metadata_{template.name}.json&#39;),
-                json.dumps(metadata),
-            )
-    except TypeError:
-        pass</code></pre>
-=======
-def creation(
-    cls,
-    *,
-    container: Container,
-    name: str,
-    template: str,
-    digest: str = None,
-    force: bool = True,
-) -&gt; &#39;Table&#39;:
-    api = SignalsNotebookApi.get_default_api()
-    log.debug(&#39;Create Entity: %s...&#39;, cls.__name__)
-    request = {
-        &#34;data&#34;: {
-            &#34;type&#34;: EntityType.GRID,
-            &#34;attributes&#34;: {&#34;name&#34;: name},
-            &#34;relationships&#34;: {
-                &#34;ancestors&#34;: {&#34;data&#34;: [{&#34;type&#34;: EntityType.EXPERIMENT, &#34;id&#34;: container.eid}]},
-                &#34;template&#34;: {&#34;data&#34;: {&#34;type&#34;: EntityType.GRID, &#34;id&#34;: template}},
-            },
-        }
-    }
-
-    response = api.call(
-        method=&#39;POST&#39;,
-        path=(cls._get_endpoint(),),
-        params={
-            &#39;digest&#39;: digest,
-            &#39;force&#39;: json.dumps(force),
-        },
-        json=request,
-    )
-    log.debug(&#39;Entity: %s was created.&#39;, cls.__name__)
-
-    result = Response[cls](**response.json())  # type: ignore
-
-    return cast(ResponseData, result.data).body</code></pre>
->>>>>>> b1175310
-</details>
 </dd>
 </dl>
 <h3>Methods</h3>
